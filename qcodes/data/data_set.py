from enum import Enum
from datetime import datetime
import time

from .manager import get_data_manager, NoData
from .gnuplot_format import GNUPlotFormat
from .io import DiskIO
from qcodes.utils.helpers import DelegateAttributes


class DataMode(Enum):
    LOCAL = 1
    PUSH_TO_SERVER = 2
    PULL_FROM_SERVER = 3


SERVER_MODES = set((DataMode.PULL_FROM_SERVER, DataMode.PUSH_TO_SERVER))


<<<<<<< HEAD
def new_data(location=None, loc_fmt=None, name=None,
             overwrite=False, io=None, data_manager=None,
             mode=DataMode.LOCAL, loc_record={}, **kwargs):
    '''
=======
def new_data(location=None, name=None, overwrite=False, io=None,
             data_manager=None, mode=DataMode.LOCAL, **kwargs):
    """
>>>>>>> d2a99c73
    Create a new DataSet. Arguments are the same as DataSet constructor, plus:

    overwrite: Are we allowed to overwrite an existing location? default False

    location: can be a location string, but can also be a callable (a function
        of one required parameter, the io manager, and an optional name) to
        generate an automatic location, or False to denote an
        only-in-memory temporary DataSet.
        Note that the full path to or physical location of the data is a
        combination of io + location. the default DiskIO sets the base
        directory, which this location sits inside.
        defaults to DataSet.location_provider

    name: an optional string to be passed to location_provider to augment
        the automatic location with something meaningful
    """
    if io is None:
        io = DataSet.default_io

    if location is None:
        location = DataSet.location_provider(io, name, loc_fmt=loc_fmt,
                                             loc_record=loc_record)
    elif callable(location):
        location = location(io, name)

    if location and (not overwrite) and io.list(location):
        raise FileExistsError('"' + location + '" already has data')

    if data_manager is False:
        if mode != DataMode.LOCAL:
            raise ValueError('DataSets without a data_manager must be local')
    elif data_manager is None:
        data_manager = get_data_manager()

    return DataSet(location=location, io=io, data_manager=data_manager,
                   mode=mode, **kwargs)


def load_data(location=None, data_manager=None, formatter=None, io=None):
    """
    Load an existing DataSet. Arguments are a subset of the DataSet
    constructor:

    location: a string for the location to load from
        if omitted (None) defaults to the current live DataSet.
        `mode` is determined automatically from location: PULL_FROM_SERVER if
        this is the live DataSet, otherwise LOCAL
        Note that the full path to or physical location of the data is a
        combination of io + location. the default DiskIO sets the base
        directory, which this location sits inside.

    data_manager: usually omitted (default None) to get the default
        DataManager. load_data will not start a DataManager but may
        query an existing one to determine (and pull) the live data

    formatter: as in DataSet
    io: as in DataSet
    """
    if data_manager is None:
        data_manager = get_data_manager(only_existing=True)

    if location is None:
        if not data_manager:
            raise RuntimeError('Live data requested but DataManager does '
                               'not exist or was requested not to be used')

        return _get_live_data(data_manager)

    elif location is False:
        raise ValueError('location=False means a temporary DataSet, '
                         'which is incompatible with load_data')

    elif (data_manager and
            location == data_manager.ask('get_data', 'location')):
        return _get_live_data(data_manager)

    else:
        data = DataSet(location=location, formatter=formatter, io=io,
                       mode=DataMode.LOCAL)
        data.read()
        return data


def _get_live_data(data_manager):
    live_data = data_manager.ask('get_data')
    if live_data is None or isinstance(live_data, NoData):
        raise RuntimeError('DataManager has no live data')

    live_data.mode = DataMode.PULL_FROM_SERVER
    return live_data


class TimestampLocation:
<<<<<<< HEAD
    '''
    This is NOT the default DataSet Location provider.
    It provides a callable of one parameter (the io manager) that
    returns a new location string, which is currently unused.
    Uses `io.list(location)` to search for existing data at this location

    Constructed with one parameter, a datetime.strftime format string,
    which can include slashes (forward and backward are equivalent)
    to create folder structure.
=======
    """
    This is the default `DataSet.location_provider`.
    A `location_provider` object should be a callable taking two parameters:
    - an io manager `io` used to search for existing data using
      `io.list(location)` so that the location returned is confirmed
      to be unoccupied
    - `name` - a string that should be incorporated somewhere into the
      returned location.
    returns a new, unoccupied location string

    TimestampLocation is constructed with one parameter, a datetime.strftime
    format string, which can include slashes (forward and backward are
    equivalent) to create folder structure.
>>>>>>> d2a99c73
    Default format string is '%Y-%m-%d/%H-%M-%S'
    """
    def __init__(self, fmt='%Y-%m-%d/%H-%M-%S'):
        self.fmt = fmt

<<<<<<< HEAD
    def __call__(self, io, name=None, *args, **kwargs):
        location = base_location = datetime.now().strftime(self.fmt)
=======
    def __call__(self, io, name=None):
        location = datetime.now().strftime(self.fmt)
>>>>>>> d2a99c73

        if name:
            location += '_' + name

        base_location = location
        for char in map(chr, range(ord('a'), ord('z') + 2)):
            if not io.list(location):
                break
            location = base_location + '_' + char
        else:
            raise FileExistsError('Too many files with this timestamp')

        return location


class SafeDict(dict):
    def __missing__(self, key):
            return '{' + key + '}'


class FormatLocation:
    '''
    This is the default DataSet Location provider.
    It provides a callable that returns a new location string, which is
    currently unused.
    The location string is formatted with the `fmt` string provided in
    `__init__` or `__call__`. And a dict probided through the record arguments.

    Default record items are `{date}`, `{time}`, and `{counter}`
    Record item priority from lowest to highest (double items will be
    overwritten)
    - `{counter}`, `{date}`, `{time}`
    - records dict from `__init__`
    - records dict from `__call__`
    - name argument from `__init__`
    Thus if any record dict contains a `date` keyword, it will no longer be
    autogenerated.
    If keywords are not provided, they stay in the location string without any
    change, i.e. '2016-04-30/13-28-15_#001_{name}_test'

    Uses `io.list(location)` to search for existing data at this location

    Usage:
    ```
        loc_provider = FormatLocation(fmt='{date}/{time}_#{counter}_{name}_{label}')
        loc = loc_provider(DiskIO('.'), record={'name': 'Rainbow', 'label': 'test'})
        loc
        > '2016-04-30/13-28-15_#001_Rainbow_test'
    ```
    Default format string is '{date}/{time}'
    with `fmt_date='%Y-%m-%d'` and `fmt_time='%H-%M-%S'`
    '''
    def __init__(self, fmt='{date}/{time}', fmt_date='%Y-%m-%d',
                 fmt_time='%H-%M-%S', fmt_counter='{:03}', record={}):
        self.fmt = fmt
        self.fmt_date = fmt_date
        self.fmt_time = fmt_time
        self.fmt_counter = fmt_counter

        self.base_record = record

    def __call__(self, io, name=None, loc_fmt=None, loc_record={}):
        if loc_fmt is None:
            loc_fmt = self.fmt
            # This is handy, but dicts are unordered, right?
            for key in loc_record.keys():
                print(key)
                key_string = '{'+key+'}'
                if key_string not in loc_fmt:
                    loc_fmt += '_'+key_string

        time_now = datetime.now()
        date = time_now.strftime(self.fmt_date)
        time = time_now.strftime(self.fmt_time)
        time_record = {'date': date, 'time': time}

        # Merge all available records, the first element has the lowes power,
        # i.e. if there is a 'date' in base_record or record it will be
        # overridden in the format_record
        format_record = SafeDict({**time_record,
                                  **self.base_record,
                                  **loc_record,
                                  **{'name': name}})

        location = base_location = loc_fmt.format(**format_record)

        if '{counter}' in base_location:
            start = base_location.split('{counter}', 1)
            for cnt in range(1, 999999999):
                count = self.fmt_counter.format(cnt)
                location = location.format(**SafeDict({'counter': count}))
                if not io.list(location):
                    break
            print(location)

        for char in map(chr, range(ord('a'), ord('z') + 2)):
            if not io.list(location):
                break
            location = base_location + '_' + char
        else:
            raise FileExistsError('Too many files with this timestamp')

        return location


class DataSet(DelegateAttributes):
    """
    A container for one complete measurement loop
    May contain many individual arrays with potentially different
    sizes and dimensionalities.

    Normally a DataSet should not be instantiated directly, but through
    new_data or load_data

    location: where this data set is stored, also the DataSet's identifier.
        location=False or None means this is a temporary DataSet and
        cannot be stored or read.
        Note that the full path to or physical location of the data is a
        combination of io + location. the default DiskIO sets the base
        directory, which this location sits inside.

    arrays: a dict of array_id: DataArray's contained in this DataSet

    mode: sets whether and how this instance connects to a DataServer
        DataMode.LOCAL: this DataSet doesn't communicate across processes,
            ie it lives entirely either in the main proc, or in the DataServer
        DataMode.PUSH_TO_SERVER: no local copy of data, just pushes each
            measurement to a DataServer
        DataMode.PULL_FROM_SERVER: pulls changes from the DataServer
            on calling sync(). Reverts to local if and when this
            DataSet stops being the live measurement

    data_manager: usually omitted (default None) to get the default
        DataManager. But False is different: that means do NOT connect
        to any DataManager (implies mode=LOCAL)

    formatter: knows how to read and write the file format

    io: knows how to connect to the storage (disk vs cloud etc)
        The default (stored in class attribute DataSet.default_io) is
        DiskIO('.') which says the root data storage directory is the
        current working directory, ie where you started the notebook or python.

    write_period: seconds (default 5) between saves to disk. This only applies
        if mode=LOCAL, otherwise the DataManager handles this (and generally
        writes more often because it's not tying up the main process to do so).
        use None to disable writing from calls to self.store
    """

    # ie data_array.arrays['vsd'] === data_array.vsd
    delegate_attr_dicts = ['arrays']

    default_io = DiskIO('.')
    default_formatter = GNUPlotFormat()
    location_provider = FormatLocation()

    def __init__(self, location=None, mode=DataMode.LOCAL, arrays=None,
                 data_manager=None, formatter=None, io=None, write_period=5):
        if location is False or isinstance(location, str):
            self.location = location
        else:
            raise ValueError('unrecognized location ' + repr(location))

        # TODO: when you change formatter or io (and there's data present)
        # make it all look unsaved
        self.formatter = formatter or self.default_formatter
        self.io = io or self.default_io

        self.write_period = write_period
        self.last_write = 0

        self.arrays = {}
        if arrays:
            self.action_id_map = self._clean_array_ids(arrays)
            for array in arrays:
                self.add_array(array)

        if data_manager is None and mode in SERVER_MODES:
            data_manager = get_data_manager()

        if mode == DataMode.LOCAL:
            self._init_local()
        elif mode == DataMode.PUSH_TO_SERVER:
            self._init_push_to_server(data_manager)
        elif mode == DataMode.PULL_FROM_SERVER:
            self._init_live(data_manager)
        else:
            raise ValueError('unrecognized DataSet mode', mode)

    def _init_local(self):
        self.mode = DataMode.LOCAL

        if self.arrays:
            for array in self.arrays.values():
                array.init_data()

    def _init_push_to_server(self, data_manager):
        self.mode = DataMode.PUSH_TO_SERVER

        # If some code was not available when data_manager was started,
        # we can't unpickle it on the other end.
        # So we'll try, then restart if this error occurs, then try again.
        #
        # This still has a pitfall, if code has been *changed* since
        # starting the server, it will still have the old version and
        # everything will look fine but it won't have the new behavior.
        # If the user does that, they need to manually restart the server,
        # using:
        #     data_manager.restart()
        try:
            data_manager.ask('new_data', self)
        except AttributeError:
            data_manager.restart()
            data_manager.ask('new_data', self)

        # need to set data_manager *after* sending to data_manager because
        # we can't (and shouldn't) send data_manager itself through a queue
        self.data_manager = data_manager

    def init_on_server(self):
        """
        Configure this DataSet as the DataServer copy
        Should be run only by the DataServer itself.
        """
        if not self.arrays:
            raise RuntimeError('A server-side DataSet needs DataArrays.')

        self._init_local()

    def _init_live(self, data_manager):
        self.mode = DataMode.PULL_FROM_SERVER
        self.data_manager = data_manager
        with data_manager.query_lock:
            if self.is_on_server:
                live_obj = data_manager.ask('get_data')
                self.arrays = live_obj.arrays
            else:
                self._init_local()

    @property
    def is_live_mode(self):
        """
        indicate whether this DataSet thinks it is live in the DataServer
        without actually talking to the DataServer or syncing with it
        """
        return self.mode in SERVER_MODES and self.data_manager and True

    @property
    def is_on_server(self):
        """
        Check whether this DataSet is being mirrored in the DataServer
        If it thought it was but isn't, convert it to mode=LOCAL
        """
        if not self.is_live_mode or self.location is False:
            return False

        with self.data_manager.query_lock:
            live_location = self.data_manager.ask('get_data', 'location')
            return self.location == live_location

    def sync(self):
        """
        synchronize this data set with a possibly newer version either
        in storage or on the DataServer, depending on its mode

        returns: boolean, is this DataSet live on the server
        """
        # TODO: sync implies bidirectional... and it could be!
        # we should keep track of last sync timestamp and last modification
        # so we can tell whether this one, the other one, or both copies have
        # changed (and I guess throw an error if both did? Would be cool if we
        # could find a robust and intuitive way to make modifications to the
        # version on the DataServer from the main copy)
        if not self.is_live_mode:
            # LOCAL DataSet - just read it in
            # TODO: compare timestamps to know if we need to read?
            try:
                self.read()
            except IOError:
                # if no files exist, they probably haven't been created yet.
                pass
            return False
            # TODO - for remote live plotting, maybe set some timestamp
            # threshold and call it static after it's been dormant a long time?
            # I'm thinking like a minute, or ten? Maybe it's configurable?

        with self.data_manager.query_lock:
            if self.is_on_server:
                synced_indices = {
                    array_id: array.get_synced_index()
                    for array_id, array in self.arrays.items()
                }

                changes = self.data_manager.ask('get_changes', synced_indices)

                for array_id, array_changes in changes.items():
                    self.arrays[array_id].apply_changes(**array_changes)

                measuring = self.data_manager.ask('get_measuring')
                if not measuring:
                    # we must have *just* stopped measuring
                    # but the DataSet is still on the server,
                    # so we got the data, and don't need to read.
                    self.mode = DataMode.LOCAL
                    return False
                return True
            else:
                # this DataSet *thought* it was on the server, but it wasn't,
                # so we haven't synced yet and need to read from storage
                self.mode = DataMode.LOCAL
                self.read()
                return False

    def get_changes(self, synced_index):
        changes = {}

        for array_id, synced_index in synced_index.items():
            array_changes = self.arrays[array_id].get_changes(synced_index)
            if array_changes:
                changes[array_id] = array_changes

        return changes

    def add_array(self, data_array):
        """
        add one DataArray to this DataSet

        note: DO NOT just set data_set.arrays[id] = data_array
        because this will not check for overriding, nor set the
        reference back to this DataSet. It would also allow you to
        load the array in with different id than it holds itself.

        """
        # TODO: mask self.arrays so you *can't* set it directly

        if data_array.array_id in self.arrays:
            raise ValueError('array_id {} already exists in this '
                             'DataSet'.format(data_array.array_id))
        self.arrays[data_array.array_id] = data_array

        # back-reference to the DataSet
        data_array.data_set = self

    def _clean_array_ids(self, arrays):
        """
        replace action_indices tuple with compact string array_ids
        stripping off as much extraneous info as possible
        """
        action_indices = [array.action_indices for array in arrays]
        array_names = set(array.name for array in arrays)
        for name in array_names:
            param_arrays = [array for array in arrays
                            if array.name == name]
            if len(param_arrays) == 1:
                # simple case, only one param with this name, id = name
                param_arrays[0].array_id = name
                continue

            # partition into set and measured arrays (weird use case, but
            # it'll happen, if perhaps only in testing)
            set_param_arrays = [pa for pa in param_arrays
                                if pa.set_arrays[-1] == pa]
            meas_param_arrays = [pa for pa in param_arrays
                                 if pa.set_arrays[-1] != pa]
            if len(set_param_arrays) and len(meas_param_arrays):
                # if the same param is in both set and measured,
                # suffix the set with '_set'
                self._clean_param_ids(set_param_arrays, name + '_set')
                self._clean_param_ids(meas_param_arrays, name)
            else:
                # if either only set or only measured, no suffix
                self._clean_param_ids(param_arrays, name)

        array_ids = [array.array_id for array in arrays]
        return dict(zip(action_indices, array_ids))

    def _clean_param_ids(self, arrays, name):
        # strip off as many leading equal indices as possible
        # and append the rest to the back of the name with underscores
        param_action_indices = [list(array.action_indices) for array in arrays]
        while all(len(ai) for ai in param_action_indices):
            if len(set(ai[0] for ai in param_action_indices)) == 1:
                for ai in param_action_indices:
                    ai[:1] = []
            else:
                break
        for array, ai in zip(arrays, param_action_indices):
            array.array_id = name + ''.join('_' + str(i) for i in ai)

    def store(self, loop_indices, ids_values):
        """
        Set some collection of data points

        loop_indices: the indices within whatever loops we are inside
        values: a dict of action_index:value or array_id:value
            where value may be an arbitrarily nested list, to record
            many values at once into one array
        """
        if self.mode == DataMode.PUSH_TO_SERVER:
            self.data_manager.write('store_data', loop_indices, ids_values)
        else:
            for array_id, value in ids_values.items():
                self.arrays[array_id][loop_indices] = value
            if (self.write_period is not None and
                    time.time() > self.last_write + self.write_period):
                self.write()
                self.last_write = time.time()

    def read(self):
        """
        Read the whole DataSet from storage, overwriting the local data
        """
        if self.location is False:
            return
        self.formatter.read(self)

    def write(self):
        """
        Write the whole (or only changed parts) DataSet to storage,
        overwriting the existing storage if any.
        """
        if self.mode != DataMode.LOCAL:
            raise RuntimeError('This object is connected to a DataServer, '
                               'which handles writing automatically.')

        if self.location is False:
            return
        self.formatter.write(self)

    def finalize(self):
        """
        Mark the DataSet as complete
        """
        if self.mode == DataMode.PUSH_TO_SERVER:
            self.data_manager.ask('end_data')
        elif self.mode == DataMode.LOCAL:
            self.write()
        else:
            raise RuntimeError('This mode does not allow finalizing',
                               self.mode)

    def __repr__(self):
        out = '{}: {}, location={}'.format(
            self.__class__.__name__, self.mode, repr(self.location))
        for array_id, array in self.arrays.items():
            out += '\n   {}: {}'.format(array_id, array.name)

        return out<|MERGE_RESOLUTION|>--- conflicted
+++ resolved
@@ -1,6 +1,8 @@
 from enum import Enum
 from datetime import datetime
 import time
+import os
+import re
 
 from .manager import get_data_manager, NoData
 from .gnuplot_format import GNUPlotFormat
@@ -17,40 +19,40 @@
 SERVER_MODES = set((DataMode.PULL_FROM_SERVER, DataMode.PUSH_TO_SERVER))
 
 
-<<<<<<< HEAD
-def new_data(location=None, loc_fmt=None, name=None,
-             overwrite=False, io=None, data_manager=None,
-             mode=DataMode.LOCAL, loc_record={}, **kwargs):
-    '''
-=======
 def new_data(location=None, name=None, overwrite=False, io=None,
-             data_manager=None, mode=DataMode.LOCAL, **kwargs):
-    """
->>>>>>> d2a99c73
+             data_manager=None, mode=DataMode.LOCAL, loc_record=None, **kwargs):
+    """
     Create a new DataSet. Arguments are the same as DataSet constructor, plus:
 
     overwrite: Are we allowed to overwrite an existing location? default False
 
-    location: can be a location string, but can also be a callable (a function
-        of one required parameter, the io manager, and an optional name) to
-        generate an automatic location, or False to denote an
-        only-in-memory temporary DataSet.
+    location: can be a location string, if it includes `{` and `}` the string
+        is used to format the location.
+        location can also be a callable (a function of one required parameter,
+        the io manager, and an optional name) to generate an automatic
+        location, or False to denote an only-in-memory temporary DataSet.
         Note that the full path to or physical location of the data is a
         combination of io + location. the default DiskIO sets the base
         directory, which this location sits inside.
         defaults to DataSet.location_provider
 
     name: an optional string to be passed to location_provider to augment
-        the automatic location with something meaningful
+        the automatic location with something meaningful.
+        If provided, name overwrites the `name` key in the `loc_record`.
     """
     if io is None:
         io = DataSet.default_io
 
+    if name is not None:
+        if not loc_record:
+            loc_record = {}
+        loc_record['name'] = name
+
     if location is None:
-        location = DataSet.location_provider(io, name, loc_fmt=loc_fmt,
-                                             loc_record=loc_record)
-    elif callable(location):
-        location = location(io, name)
+        location = DataSet.location_provider
+
+    if callable(location):
+        location = location(io, loc_record=loc_record)
 
     if location and (not overwrite) and io.list(location):
         raise FileExistsError('"' + location + '" already has data')
@@ -119,60 +121,11 @@
     return live_data
 
 
-class TimestampLocation:
-<<<<<<< HEAD
-    '''
-    This is NOT the default DataSet Location provider.
-    It provides a callable of one parameter (the io manager) that
-    returns a new location string, which is currently unused.
-    Uses `io.list(location)` to search for existing data at this location
-
-    Constructed with one parameter, a datetime.strftime format string,
-    which can include slashes (forward and backward are equivalent)
-    to create folder structure.
-=======
-    """
-    This is the default `DataSet.location_provider`.
-    A `location_provider` object should be a callable taking two parameters:
-    - an io manager `io` used to search for existing data using
-      `io.list(location)` so that the location returned is confirmed
-      to be unoccupied
-    - `name` - a string that should be incorporated somewhere into the
-      returned location.
-    returns a new, unoccupied location string
-
-    TimestampLocation is constructed with one parameter, a datetime.strftime
-    format string, which can include slashes (forward and backward are
-    equivalent) to create folder structure.
->>>>>>> d2a99c73
-    Default format string is '%Y-%m-%d/%H-%M-%S'
-    """
-    def __init__(self, fmt='%Y-%m-%d/%H-%M-%S'):
-        self.fmt = fmt
-
-<<<<<<< HEAD
-    def __call__(self, io, name=None, *args, **kwargs):
-        location = base_location = datetime.now().strftime(self.fmt)
-=======
-    def __call__(self, io, name=None):
-        location = datetime.now().strftime(self.fmt)
->>>>>>> d2a99c73
-
-        if name:
-            location += '_' + name
-
-        base_location = location
-        for char in map(chr, range(ord('a'), ord('z') + 2)):
-            if not io.list(location):
-                break
-            location = base_location + '_' + char
-        else:
-            raise FileExistsError('Too many files with this timestamp')
-
-        return location
-
-
 class SafeDict(dict):
+    """
+    Allows dict with missing keys.
+    If a key is missing, a string with the key name will be inserted.
+    """
     def __missing__(self, key):
             return '{' + key + '}'
 
@@ -183,7 +136,7 @@
     It provides a callable that returns a new location string, which is
     currently unused.
     The location string is formatted with the `fmt` string provided in
-    `__init__` or `__call__`. And a dict probided through the record arguments.
+    `__init__` or `__call__`. And a dict provided through the record arguments.
 
     Default record items are `{date}`, `{time}`, and `{counter}`
     Record item priority from lowest to highest (double items will be
@@ -191,9 +144,8 @@
     - `{counter}`, `{date}`, `{time}`
     - records dict from `__init__`
     - records dict from `__call__`
-    - name argument from `__init__`
     Thus if any record dict contains a `date` keyword, it will no longer be
-    autogenerated.
+    auto-generated.
     If keywords are not provided, they stay in the location string without any
     change, i.e. '2016-04-30/13-28-15_#001_{name}_test'
 
@@ -201,63 +153,83 @@
 
     Usage:
     ```
-        loc_provider = FormatLocation(fmt='{date}/{time}_#{counter}_{name}_{label}')
+        loc_provider = FormatLocation(fmt='{date}/#{counter}_{time}_{name}_{label}')
         loc = loc_provider(DiskIO('.'), record={'name': 'Rainbow', 'label': 'test'})
         loc
-        > '2016-04-30/13-28-15_#001_Rainbow_test'
+        > '2016-04-30/#001_13-28-15_Rainbow_test'
     ```
-    Default format string is '{date}/{time}'
+    Default format string is '{date}/{time}', and if `name` exists in record,
+    it is '{date}/{time}_{name}'
     with `fmt_date='%Y-%m-%d'` and `fmt_time='%H-%M-%S'`
     '''
-    def __init__(self, fmt='{date}/{time}', fmt_date='%Y-%m-%d',
-                 fmt_time='%H-%M-%S', fmt_counter='{:03}', record={}):
-        self.fmt = fmt
-        self.fmt_date = fmt_date
-        self.fmt_time = fmt_time
-        self.fmt_counter = fmt_counter
-
+    def __init__(self, fmt=None, fmt_date=None,
+                 fmt_time=None, fmt_counter=None, record=None):
+
+        self.default_fmt = '{date}/{time}'
+        self.fmt = fmt or self.default_fmt
+        self.fmt_date = fmt_date or '%Y-%m-%d'
+        self.fmt_time = fmt_time or '%H-%M-%S'
+        self.fmt_counter = fmt_counter or '{:03}'
         self.base_record = record
 
-    def __call__(self, io, name=None, loc_fmt=None, loc_record={}):
-        if loc_fmt is None:
-            loc_fmt = self.fmt
-            # This is handy, but dicts are unordered, right?
-            for key in loc_record.keys():
-                print(key)
-                key_string = '{'+key+'}'
-                if key_string not in loc_fmt:
-                    loc_fmt += '_'+key_string
+    def __call__(self, io, loc_fmt=None, loc_record=None):
+        loc_fmt = loc_fmt or self.fmt
 
         time_now = datetime.now()
         date = time_now.strftime(self.fmt_date)
         time = time_now.strftime(self.fmt_time)
         time_record = {'date': date, 'time': time}
 
-        # Merge all available records, the first element has the lowes power,
-        # i.e. if there is a 'date' in base_record or record it will be
-        # overridden in the format_record
-        format_record = SafeDict({**time_record,
-                                  **self.base_record,
-                                  **loc_record,
-                                  **{'name': name}})
+        format_record = SafeDict(time_record)
+        if self.base_record:
+            format_record.update(self.base_record)
+        if loc_record:
+            format_record.update(loc_record)
+
+        if loc_fmt == self.default_fmt:
+            if 'name' in format_record:
+                loc_fmt += '_{name}'
 
         location = base_location = loc_fmt.format(**format_record)
 
         if '{counter}' in base_location:
-            start = base_location.split('{counter}', 1)
-            for cnt in range(1, 999999999):
-                count = self.fmt_counter.format(cnt)
-                location = location.format(**SafeDict({'counter': count}))
+            head, tail = base_location.split('{counter}', 1)
+
+            subdir, counter_prefix = os.path.split(head)
+            file_list = os.listdir(subdir)
+
+            existing_counters = [0]
+            for f in file_list:
+                # can we have a regex that matches the pattern including
+                # {date} and {time}?
+                # then we could:
+                # - remove prefix
+                # - remove tail including different date/time
+                # - see if the remaining is just a counter
+                # That would allow to chave a counter reset depending on i.e.
+                # the name
+                if f.startswith(counter_prefix):
+                    try:
+                        cnt = int(re.findall(r'\d+', f[len(counter_prefix):])[0])
+                        existing_counters.append(cnt)
+                    except:
+                        pass
+            cnt = max(existing_counters)+1
+
+            print(location, cnt)
+            count = self.fmt_counter.format(cnt)
+            location = location.format(**SafeDict({'counter': count}))
+            print(location)
+
+            if os.path.isdir(location):
+                raise FileExistsError('Too many files with this counter')
+        else:
+            for char in map(chr, range(ord('a'), ord('z') + 2)):
                 if not io.list(location):
                     break
-            print(location)
-
-        for char in map(chr, range(ord('a'), ord('z') + 2)):
-            if not io.list(location):
-                break
-            location = base_location + '_' + char
-        else:
-            raise FileExistsError('Too many files with this timestamp')
+                location = base_location + '_' + char
+            else:
+                raise FileExistsError('Too many files with this timestamp')
 
         return location
 
@@ -426,7 +398,7 @@
         """
         # TODO: sync implies bidirectional... and it could be!
         # we should keep track of last sync timestamp and last modification
-        # so we can tell whether this one, the other one, or both copies have
+        # so we can tell    whether this one, the other one, or both copies have
         # changed (and I guess throw an error if both did? Would be cool if we
         # could find a robust and intuitive way to make modifications to the
         # version on the DataServer from the main copy)
