""" Base class for the channel of an instrument """
from typing import List, Tuple, Union, Optional

from .base import InstrumentBase, Instrument
from .parameter import MultiParameter, ArrayParameter
from ..utils.metadata import Metadatable
from ..utils.helpers import full_class


class InstrumentChannel(InstrumentBase):
    """
    Base class for a channel in an instrument

    Args:
        parent (Instrument): the instrument to which this channel should be
          attached

        name (str): the name of this channel

    Attributes:
        name (str): the name of this channel

        parameters (Dict[Parameter]): All the parameters supported by this
          channel. Usually populated via ``add_parameter``

        functions (Dict[Function]): All the functions supported by this
          channel. Usually populated via ``add_function``
    """

    def __init__(self, parent: Instrument, name: str, **kwargs):
        # Initialize base classes of Instrument. We will overwrite what we
        # want to do in the Instrument initializer
        super().__init__(name=name, **kwargs)

        self.name = "{}_{}".format(parent.name, str(name))
        self.short_name = str(name)
        self._meta_attrs = ['name']

        self._parent = parent

    def __repr__(self):
        """Custom repr to give parent information"""
        return '<{}: {} of {}: {}>'.format(type(self).__name__,
                                           self.name,
                                           type(self._parent).__name__,
                                           self._parent.name)

    # Pass any commands to read or write from the instrument up to the parent
    def write(self, cmd):
        return self._parent.write(cmd)

    def write_raw(self, cmd):
        return self._parent.write_raw(cmd)

    def ask(self, cmd):
        return self._parent.ask(cmd)

    def ask_raw(self, cmd):
        return self._parent.ask_raw(cmd)


class MultiChannelInstrumentParameter(MultiParameter):
    """
    Parameter to get or set multiple channels simultaneously.

    Will normally be created by a ChannelList and not directly by anything
    else.

    Args:
        channels(list[chan_type]): A list of channels which we can operate on
          simultaneously.

        param_name(str): Name of the multichannel parameter
    """
<<<<<<< HEAD
    def __init__(self, channels: Union[List, Tuple], param_name, *args, **kwargs) -> None:
=======
    def __init__(self,
                 channels: Union[List, Tuple],
                 param_name: str,
                 *args, **kwargs):
>>>>>>> 9d017793
        super().__init__(*args, **kwargs)
        self._channels = channels
        self._param_name = param_name

    def get(self) -> tuple:
        """
        Return a tuple containing the data from each of the channels in the
        list
        """
        return tuple(chan.parameters[self._param_name].get() for chan
                     in self._channels)

    def set(self, value):
        """
        Set all parameters to this value

        Args:
            value (unknown): The value to set to. The type is given by the
            underlying parameter.
        """
        for chan in self._channels:
            getattr(chan, self._param_name).set(value)

    @property
    def full_names(self):
        """Overwrite full_names because the instrument name is already included
        in the name. This happens because the instrument name is included in
        the channel name merged into the parameter name above.
        """

        return self.names


class ChannelList(Metadatable):
    """
    Container for channelized parameters that allows for sweeps over
    all channels, as well as addressing of individual channels.

    Args:
        parent (Instrument): the instrument to which this channel
            should be attached

        name (string): the name of the channel list

        chan_type (InstrumentChannel): the type of channel contained
            within this list

        chan_list (Iterable[chan_type]): An optional iterable of
            channels of type chan_type.  This will create a list and
            immediately lock the ChannelList.

        snapshotable (bool): Optionally disables taking of snapshots
            for a given channel list.  This is used when objects
            stored inside a channel list are accessible in multiple
            ways and should not be repeated in an instrument snapshot.

        multichan_paramclass (MultiChannelInstrumentParameter): The class of
            the object to be returned by the ChanneList's __getattr__ method.
            Should be a subclass of MultiChannelInstrumentParameter.

    Raises:
        ValueError: If chan_type is not a subclass of InstrumentChannel
        ValueError: If multichan_paramclass if not a subclass of
            MultiChannelInstrumentParameter (note that a class is a subclass
            of itself).

    """

<<<<<<< HEAD
    def __init__(self, parent, name, chan_type: type,
                 chan_list: Optional[List[InstrumentChannel]]=None,
                 snapshotable: bool=True,
                 multichan_paramclass: type=MultiChannelInstrumentParameter) -> None:
=======
    def __init__(self, parent: Instrument,
                 name: str,
                 chan_type: type,
                 chan_list: Union[List, Tuple, None]=None,
                 snapshotable: bool=True,
                 multichan_paramclass: type = MultiChannelInstrumentParameter):
>>>>>>> 9d017793
        super().__init__()

        self._parent = parent
        self._name = name
        if (not isinstance(chan_type, type) or
                not issubclass(chan_type, InstrumentChannel)):
            raise ValueError("Channel Lists can only hold instances of type"
                             " InstrumentChannel")
        if (not isinstance(multichan_paramclass, type) or
                not issubclass(multichan_paramclass,
                               MultiChannelInstrumentParameter)):
            raise ValueError("multichan_paramclass must be a (subclass of) "
                             "MultiChannelInstrumentParameter")

        self._chan_type = chan_type
        self._snapshotable = snapshotable
        self._paramclass = multichan_paramclass

        self._channel_mapping = {}  # provide lookup of channels by name
        # If a list of channels is not provided, define a list to store
        # channels. This will eventually become a locked tuple.
        if chan_list is None:
            self._locked = False
            self._channels = [] # type: Union[List[InstrumentChannel],Tuple[InstrumentChannel], Tuple[InstrumentChannel, ...]]
            # No idea why the last type is needed should never happen
        else:
            self._locked = True
            self._channels = tuple(chan_list)
            self._channel_mapping = {channel.short_name: channel
                                     for channel in self._channels}
            if not all(isinstance(chan, chan_type) for chan in self._channels):
                raise TypeError("All items in this channel list must be of "
                                "type {}.".format(chan_type.__name__))

    def __getitem__(self, i: Union[int, slice]):
        """
        Return either a single channel, or a new ChannelList containing only
        the specified channels

        Args:
            i (int/slice): Either a single channel index or a slice of channels
              to get
        """
        if isinstance(i, slice):
            return ChannelList(self._parent, self._name, self._chan_type,
                               self._channels[i],
                               multichan_paramclass=self._paramclass)
        return self._channels[i]

    def __iter__(self):
        return iter(self._channels)

    def __len__(self):
        return len(self._channels)

    def __repr__(self):
        return "ChannelList({!r}, {}, {!r})".format(self._parent,
                                                    self._chan_type.__name__,
                                                    self._channels)

    def __add__(self, other: 'ChannelList'):
        """
        Return a new channel list containing the channels from both
        ChannelList self and r.

        Both channel lists must hold the same type and have the same parent.

        Args:
            other(ChannelList): Right argument to add.
        """
        if not isinstance(self, ChannelList) or not isinstance(other,
                                                               ChannelList):
            raise TypeError("Can't add objects of type"
                            " {} and {} together".format(type(self).__name__,
                                                         type(other).__name__))
        if self._chan_type != other._chan_type:
            raise TypeError("Both l and r arguments to add must contain "
                            "channels of the same type."
                            " Adding channels of type "
                            "{} and {}.".format(self._chan_type.__name__,
                                                other._chan_type.__name__))
        if self._parent != other._parent:
            raise ValueError("Can only add channels from the same parent "
                             "together.")

        return ChannelList(self._parent, self._name, self._chan_type,
                           self._channels + other._channels)

    def append(self, obj: InstrumentChannel):
        """
        When initially constructing the channel list, a new channel to add to
        the end of the list

        Args:
            obj(chan_type): New channel to add to the list.
        """
        if self._locked:
            raise AttributeError("Cannot append to a locked channel list")
        if not isinstance(obj, self._chan_type):
            raise TypeError("All items in a channel list must be of the same "
                            "type. Adding {} to a list of {}"
                            ".".format(type(obj).__name__,
                                       self._chan_type.__name__))
        self._channel_mapping[obj.short_name] = obj
        return self._channels.append(obj)

    def extend(self, objects):
        """
        Insert an iterable of objects into the list of channels.

        Args:
            objects(Iterable[chan_type]): A list of objects to add into the
              ChannelList.
        """
        # objects may be a generator but we need to iterate over it twice
        # below so copy it into a tuple just in case.
        objects = tuple(objects)
        if self._locked:
            raise AttributeError("Cannot extend a locked channel list")
        if not all(isinstance(obj, self._chan_type) for obj in objects):
            raise TypeError("All items in a channel list must be of the same "
                            "type.")
        return self._channels.extend(objects)

    def index(self, obj: InstrumentChannel):
        """
        Return the index of the given object

        Args:
            obj(chan_type): The object to find in the channel list.
        """
        return self._channels.index(obj)

    def insert(self, index: int, obj: InstrumentChannel):
        """
        Insert an object into the channel list at a specific index.

        Args:
            index(int): Index to insert object.

            obj(chan_type): Object of type chan_type to insert.
        """
        if self._locked:
            raise AttributeError("Cannot insert into a locked channel list")
        if not isinstance(obj, self._chan_type):
            raise TypeError("All items in a channel list must be of the same "
                            "type. Adding {} to a list of {}"
                            ".".format(type(obj).__name__,
                                       self._chan_type.__name__))

        return self._channels.insert(index, obj)

    def lock(self):
        """
        Lock the channel list. Once this is done, the channel list is
        converted to a tuple and any future changes to the list are prevented.
        """
        if self._locked:
            return

        self._channels = tuple(self._channels)
        self._locked = True

    def snapshot_base(self, update: bool=False):
        """
        State of the instrument as a JSON-compatible dict.

        Args:
            update (bool): If True, update the state by querying the
                instrument. If False, just use the latest values in memory..

        Returns:
            dict: base snapshot
        """
        if self._snapshotable:
            snap = {'channels': dict((chan.name, chan.snapshot(update=update))
                                     for chan in self._channels),
                    'snapshotable': self._snapshotable,
                    '__class__': full_class(self),
                    }
        else:
            snap = {'snapshotable': self._snapshotable,
                    '__class__': full_class(self),
                    }
        return snap

    def __getattr__(self, name: str):
        """
        Return a multi-channel function or parameter that we can use to get or
        set all items in a channel list simultaneously.

        Params:
            name(str): The name of the parameter or function that we want to
            operate on.
        """
        # Check if this is a valid parameter
        if name in self._channels[0].parameters:
            setpoints = None
            setpoint_names = None
            setpoint_labels = None
            setpoint_units = None
            # We need to construct a MultiParameter object to get each of the
            # values our of each parameter in our list, we don't currently try
            # to construct a multiparameter from a list of multi parameters
            if isinstance(self._channels[0].parameters[name], MultiParameter):
                raise NotImplementedError("Slicing is currently not "
                                          "supported for MultiParameters")
            names = tuple("{}_{}".format(chan.name, name)
                          for chan in self._channels)
            labels = tuple(chan.parameters[name].label
                           for chan in self._channels)
            units = tuple(chan.parameters[name].unit
                          for chan in self._channels)

            if isinstance(self._channels[0].parameters[name], ArrayParameter):
                shapes = tuple(chan.parameters[name].shape for
                               chan in self._channels)

                if self._channels[0].parameters[name].setpoints:
                    setpoints = tuple(chan.parameters[name].setpoints for
                                      chan in self._channels)
                if self._channels[0].parameters[name].setpoint_names:
                    setpoint_names = tuple(chan.parameters[name].setpoint_names
                                           for chan in self._channels)
                if self._channels[0].parameters[name].setpoint_labels:
                    setpoint_labels = tuple(
                        chan.parameters[name].setpoint_labels
                        for chan in self._channels)
                if self._channels[0].parameters[name].setpoint_units:
                    setpoint_units = tuple(chan.parameters[name].setpoint_units
                                           for chan in self._channels)
            else:
                shapes = tuple(() for _ in self._channels)

            param = self._paramclass(self._channels,
                                     param_name=name,
                                     name="Multi_{}".format(name),
                                     names=names,
                                     shapes=shapes,
                                     instrument=self._parent,
                                     labels=labels,
                                     units=units,
                                     setpoints=setpoints,
                                     setpoint_names=setpoint_names,
                                     setpoint_units=setpoint_units,
                                     setpoint_labels=setpoint_labels)
            return param

        # Check if this is a valid function
        if name in self._channels[0].functions:
            # We want to return a reference to a function that would call the
            # function for each of the channels in turn.
            def multi_func(*args, **kwargs):
                for chan in self._channels:
                    chan.functions[name](*args, **kwargs)
            return multi_func

        try:
            return self._channel_mapping[name]
        except KeyError:
            pass

        raise AttributeError('\'{}\' object has no attribute \'{}\''
                             ''.format(self.__class__.__name__, name))

    def __dir__(self) -> list:
        names = super().__dir__()
        if self._channels:
            names += list(self._channels[0].parameters.keys())
            names += list(self._channels[0].functions.keys())
            names += [channel.short_name for channel in self._channels]
        return sorted(set(names))<|MERGE_RESOLUTION|>--- conflicted
+++ resolved
@@ -72,14 +72,10 @@
 
         param_name(str): Name of the multichannel parameter
     """
-<<<<<<< HEAD
-    def __init__(self, channels: Union[List, Tuple], param_name, *args, **kwargs) -> None:
-=======
     def __init__(self,
                  channels: Union[List, Tuple],
                  param_name: str,
-                 *args, **kwargs):
->>>>>>> 9d017793
+                 *args, **kwargs) -> None:
         super().__init__(*args, **kwargs)
         self._channels = channels
         self._param_name = param_name
@@ -148,19 +144,12 @@
 
     """
 
-<<<<<<< HEAD
-    def __init__(self, parent, name, chan_type: type,
-                 chan_list: Optional[List[InstrumentChannel]]=None,
-                 snapshotable: bool=True,
-                 multichan_paramclass: type=MultiChannelInstrumentParameter) -> None:
-=======
     def __init__(self, parent: Instrument,
                  name: str,
                  chan_type: type,
                  chan_list: Union[List, Tuple, None]=None,
                  snapshotable: bool=True,
-                 multichan_paramclass: type = MultiChannelInstrumentParameter):
->>>>>>> 9d017793
+                 multichan_paramclass: type = MultiChannelInstrumentParameter) -> None:
         super().__init__()
 
         self._parent = parent
