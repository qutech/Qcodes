import socket

from .base import Instrument


class IPInstrument(Instrument):
    '''
    Bare socket ethernet instrument implementation

    name: what this instrument is called locally
    address: the IP address or domain name, as a string
    port: the IP port, as an integer
        (address and port can be set later with set_address)
    timeout: seconds to allow for responses (default 5)
        (can be set later with set_timeout)
    terminator: character(s) to terminate each send with (default '\n')
        (can be set later with set_terminator)
    persistent: do we leave the socket open between calls? (default True)
    write_confirmation: does the instrument acknowledge writes with some
        response we can read? (default True)
    '''
    def __init__(self, name, address=None, port=None, timeout=5,
                 terminator='\n', persistent=True, write_confirmation=True,
                 **kwargs):
        super().__init__(name, **kwargs)

        self._address = address
        self._port = port
        self._timeout = timeout
        self._terminator = terminator
        self._confirmation = write_confirmation

        self._ensure_connection = EnsureConnection(self)
        self._buffer_size = 1400

        self._socket = None

        self.set_persistent(persistent)

    @classmethod
    def default_server_name(cls, **kwargs):
        return 'IPInstruments'

    def set_address(self, address=None, port=None):
        if address is not None:
            self._address = address
        elif not hasattr(self, '_address'):
            raise TypeError('This instrument doesn\'t have an address yet, '
                            'you must provide one.')
        if port is not None:
            self._port = port
        elif not hasattr(self, '_port'):
            raise TypeError('This instrument doesn\'t have a port yet, '
                            'you must provide one.')

        self._disconnect()
        self.set_persistent(self._persistent)

    def set_persistent(self, persistent):
        self._persistent = persistent
        if persistent:
            self._connect()
        else:
            self._disconnect()

    def _connect(self):
        if self._socket is not None:
            self._disconnect()

        self._socket = socket.socket(socket.AF_INET, socket.SOCK_STREAM)
        self._socket.connect((self._address, self._port))
        self.set_timeout(self._timeout)

    def _disconnect(self):
        if getattr(self, '_socket', None) is None:
            return

        self._socket.shutdown(socket.SHUT_RDWR)
        self._socket.close()
        self._socket = None

    def set_timeout(self, timeout=None):
        if timeout is not None:
            self._timeout = timeout

        if self._socket is not None:
            self._socket.settimeout(float(self._timeout))

    def set_terminator(self, terminator):
        self._terminator = terminator

    def _send(self, cmd):
        data = cmd + self._terminator
        self._socket.send(data.encode())

    def _recv(self):
        return self._socket.recv(self._buffer_size).decode()

    def close(self):
        self._disconnect()
        super().close()

    def write(self, cmd):
        try:
            with self._ensure_connection:
                self._send(cmd)
                if self._confirmation:
                    self._recv()
        except Exception as e:
            e.args = e.args + ('writing ' + repr(cmd) + ' to ' + repr(self),)
            raise e

    def ask(self, cmd):
        try:
            with self._ensure_connection:
                self._send(cmd)
                return self._recv()
        except Exception as e:
            e.args = e.args + ('asking ' + repr(cmd) + ' to ' + repr(self),)
            raise e

<<<<<<< HEAD
    def __del__(self):
        self.close()
=======
    def snapshot_base(self, update=False):
        snap = super().snapshot_base(update=update)

        snap['port'] = self._port
        snap['confirmation'] = self._confirmation
        snap['address'] = self._address
        snap['terminator'] = self._terminator
        snap['timeout'] = self._timeout
        snap['persistent'] = self._persistent

        return snap
>>>>>>> 9a12c7a0


class EnsureConnection:
    def __init__(self, instrument):
        self.instrument = instrument

    def __enter__(self):
        if not self.instrument._persistent or self.instrument._socket is None:
            self.instrument._connect()

    def __exit__(self, type, value, tb):
        if not self.instrument._persistent:
            self.instrument._disconnect()<|MERGE_RESOLUTION|>--- conflicted
+++ resolved
@@ -119,10 +119,9 @@
             e.args = e.args + ('asking ' + repr(cmd) + ' to ' + repr(self),)
             raise e
 
-<<<<<<< HEAD
     def __del__(self):
         self.close()
-=======
+
     def snapshot_base(self, update=False):
         snap = super().snapshot_base(update=update)
 
@@ -134,7 +133,6 @@
         snap['persistent'] = self._persistent
 
         return snap
->>>>>>> 9a12c7a0
 
 
 class EnsureConnection:
