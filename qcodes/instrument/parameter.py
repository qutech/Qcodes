--- conflicted
+++ resolved
@@ -2044,7 +2044,7 @@
         self._send_buffer_cmd = send_buffer_cmd
         self._run_program_cmd = run_program_cmd
         self._get_meas_windows = get_meas_windows
-        
+
     def set_buffered(self, sweep_values, layer):
         """
         Define a buffered sweep for the parameter.
@@ -2079,13 +2079,8 @@
         if self._run_program_cmd is not None:
             return self._run_program_cmd(layer)
         else:
-<<<<<<< HEAD
             raise NotImplementedError('The callable "run_program_cmd" was not set for the parameter "{}".'.format(self.name))
-
-=======
-            return None
-
-    def get_meas_windows(self) -> Dict:
+def get_meas_windows(self) -> Dict:
         """
         Get measurement windows
         """
@@ -2093,7 +2088,6 @@
             return self._get_meas_windows()
         else:
             return {}
->>>>>>> 0f5c4ef7
 
 class BufferedReadableArrayParameter(ArrayParameter):
     """
@@ -2144,7 +2138,7 @@
             self._config_meas_cmd(self, measurement_windows)
         else:
             raise NotImplementedError('The callable "config_meas_cmd" was not set for the parameter "{}".'.format(self.name))
-        
+
     def arm_measurement(self) -> None:
         """
         Arm the measurement for this parameter in the instrument.
