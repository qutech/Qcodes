--- conflicted
+++ resolved
@@ -81,7 +81,7 @@
     """
     Base class for Loops, Repetitions, etc.
     """
-    
+
     def __init__(self, delay, station, progress_interval):
         super().__init__()
         if delay < 0:
@@ -96,7 +96,7 @@
         self.bg_final_task = None
         self.bg_min_delay = None
         self.progress_interval = progress_interval
-    
+
     def __getitem__(self, item):
         """
         Retrieves action with index `item`
@@ -134,7 +134,7 @@
             out.nested_loop = Loop(sweep_values, delay)
 
         return out
-    
+
     def buffered_loop(self, sweep_values):
         """
         Nest another loop inside this one.
@@ -187,7 +187,7 @@
             out.nested_loop = Repetition(repetition_count, delay)
 
         return out
-    
+
     def buffered_repeat(self, repetition_count):
         """
         Nest another loop inside this one.
@@ -305,8 +305,8 @@
 
         Args:
             update (bool): If True, update the state by querying the underlying
-                sweep_values and actions. If False, just use the latest values
-                in memory.
+             sweep_values and actions. If False, just use the latest values in
+             memory.
 
         Returns:
             dict: base snapshot
@@ -399,8 +399,8 @@
 
         Args:
             update (bool): If True, update the state by querying the underlying
-             sweep_values and actions. If False, just use the latest values in
-             memory.
+                sweep_values and actions. If False, just use the latest values
+                in memory.
 
         Returns:
             dict: base snapshot
@@ -418,16 +418,16 @@
     A loop that sweeps the parameters in a buffer that is sent once to the
     device. So the loop will be run on the hardware.
     """
-    
+
     def __init__(self, sweep_values, station=None):
         """
         Creates a BufferedLoop
-        
+
         Args:
             sweep_values: Sweep values of a BufferedSweepableParameter
         """
         super().__init__(sweep_values, station=station)
-        
+
         if not isinstance(sweep_values.parameter, BufferedSweepableParameter):
             raise TypeError("The sweep values of a buffered loop must sweep a buffered parameter.")
 
@@ -437,13 +437,13 @@
         out.then_actions = self.then_actions
         out.station = self.station
         return out
-    
+
     def loop(self, *args, **kwargs):
         raise AttributeError('It is not supported to nest a \'normal\' Loop in a BufferedLoop.')
-        
+
     def repeat(self, *args, **kwargs):
         raise AttributeError('It is not supported to nest a \'normal\' Repetition in a BufferedLoop.')
-    
+
     def each(self, *actions):
         """
         Perform a set of actions at each setting of this loop.
@@ -477,11 +477,11 @@
         if self.nested_loop:
             # recurse into the innermost loop and apply these actions there
             actions = [self.nested_loop.each(*actions)]
-        
+
         return BufferedActiveLoop(self.sweep_values, *actions,
                                   then_actions=self.then_actions, station=self.station,
                                   progress_interval=self.progress_interval,
-                                  bg_task=self.bg_task, bg_final_task=self.bg_final_task, 
+                                  bg_task=self.bg_task, bg_final_task=self.bg_final_task,
                                   bg_min_delay=self.bg_min_delay)
 
 
@@ -575,11 +575,11 @@
     A loop that sweeps the parameters in a buffer that is sent once to the
     device. So the loop will be run on the hardware.
     """
-    
+
     def __init__(self, repetition_count, station=None):
         """
         Creates a BufferedLoop
-        
+
         Args:
             sweep_values: Sweep values of a BufferedSweepableParameter
         """
@@ -591,13 +591,13 @@
         out.then_actions = self.then_actions
         out.station = self.station
         return out
-    
+
     def loop(self, *args, **kwargs):
         raise AttributeError('It is not supported to nest a \'normal\' Loop in a BufferedLoop or -Repetition.')
-        
+
     def repeat(self, *args, **kwargs):
         raise AttributeError('It is not supported to nest a \'normal\' Repetition in a BufferedLoop or -Repetition.')
-    
+
     def each(self, *actions):
         """
         Perform a set of actions at each setting of this loop.
@@ -631,11 +631,11 @@
         if self.nested_loop:
             # recurse into the innermost loop and apply these actions there
             actions = [self.nested_loop.each(*actions)]
-        
+
         return BufferedActiveRepetition(self.repetition_count, *actions,
                                         then_actions=self.then_actions, station=self.station,
                                         progress_interval=self.progress_interval,
-                                        bg_task=self.bg_task, bg_final_task=self.bg_final_task, 
+                                        bg_task=self.bg_task, bg_final_task=self.bg_final_task,
                                         bg_min_delay=self.bg_min_delay)
 
 
@@ -673,7 +673,7 @@
     # Currently active loop, is set when calling loop.run(set_active=True)
     # is reset to None when active measurement is finished
     active_loop = None
-    
+
     def __init__(self, delay, *actions, then_actions=(), station=None,
                  progress_interval=None, bg_task=None, bg_final_task=None,
                  bg_min_delay=None):
@@ -716,10 +716,10 @@
                 invoked to clean up after or otherwise finish the background
                 task work.
 
-            min_delay (default 1): The minimum number of seconds to wait
+            min_delay (int, float): The minimum number of seconds to wait
                 between task invocations. Note that the actual time between
                 task invocations may be much longer than this, as the task is
-                only run between passes through the loop.
+                only run between passes through the loop. Defaults to 0.01 s.
         """
         return _attach_bg_task(self, task, bg_final_task, min_delay)
 
@@ -941,9 +941,9 @@
             quiet: (default False): set True to not print anything except errors
             station: a Station instance for snapshots (omit to use a previously
                 provided Station, or the default Station)
-            progress_interval (default None): show progress of the loop every x
+            progress_interval (int, float): show progress of the loop every x
                 seconds. If provided here, will override any interval provided
-                with the Loop definition
+                with the Loop definition. Defaults to None
 
         kwargs are passed along to data_set.new_data. These can only be
         provided when the `DataSet` is first created; giving these during `run`
@@ -1034,7 +1034,7 @@
             measurement_group[:] = []
 
         return callables
-    
+
     def _compile_one(self, action, new_action_indices):
         if isinstance(action, Wait):
             return Task(self._wait, action.delay)
@@ -1079,7 +1079,7 @@
                          station=station, progress_interval=progress_interval,
                          bg_task=bg_task, bg_final_task=bg_final_task,
                          bg_min_delay=bg_min_delay)
-        
+
         self.sweep_values = sweep_values
 
     def then(self, *actions, overwrite=False):
@@ -1242,7 +1242,7 @@
                     delay = 0
             except _QcodesBreak:
                 break
-            
+
             # after the first setpoint, delay reverts to the loop delay
             delay = self.delay
 
@@ -1297,7 +1297,7 @@
         super().__init__(sweep_values, 0, *actions, then_actions=then_actions,
                          station=station, progress_interval=progress_interval, bg_task=bg_task,
                          bg_final_task=bg_final_task, bg_min_delay=bg_min_delay)
-        
+
         self._most_outer_buffered_loop = None
 
     def _is_most_outer_buffered_loop(self, set_value=True):
@@ -1307,10 +1307,10 @@
         """
         if self._most_outer_buffered_loop == None:
             self._most_outer_buffered_loop = set_value
-        
+
         if len(self.actions) == 1 and isinstance(self.actions[0], (BufferedActiveLoop, BufferedActiveRepetition)):
             self.actions[0]._is_most_outer_buffered_loop(False)
-        
+
         return self._most_outer_buffered_loop
 
     def _get_loop_parameter(self):
@@ -1318,16 +1318,16 @@
         Returns parameter of the loop.
         """
         return self.sweep_values.parameter
-        
+
     def _set_buffered_sweep(self, layer=0):
         """
         Builds up the buffers on the instrument by setting the loop information
         (sweep_values).
         """
         parameter = self._get_loop_parameter()
-        
+
         parameter.set_buffered(list(self.sweep_values), layer)
-        
+
         if len(self.actions) == 1 and isinstance(self.actions[0], (BufferedActiveLoop, BufferedActiveRepetition)):
             self.actions[0]._set_buffered_sweep(layer + 1)
 
@@ -1337,18 +1337,18 @@
         hardware).
         """
         parameter = self._get_loop_parameter()
-        
+
         mw = parameter.send_buffer(layer)
         if mw is None: mw = {}
-        
+
         if len(self.actions) == 1 and isinstance(self.actions[0], (BufferedActiveLoop, BufferedActiveRepetition)):
             mw_tmp = self.actions[0]._send_buffer(layer + 1)
-            
+
             if mw_tmp is not None:
                 mw = {**mw, **mw_tmp}
-        
+
         return mw
-    
+
     def _configure_measurement(self, measurement_windows):
         """
         Configures the measurement on the instrument by setting the measurement
@@ -1357,7 +1357,7 @@
         for action in self.actions:
             if isinstance(action, BufferedReadableArrayParameter): # Measurement
                 action.configure_measurement(measurement_windows)
-        
+
         if len(self.actions) == 1 and isinstance(self.actions[0], (BufferedActiveLoop, BufferedActiveRepetition)):
             self.actions[0]._configure_measurement(measurement_windows)
 
@@ -1368,15 +1368,15 @@
         for action in self.actions:
             if isinstance(action, BufferedReadableArrayParameter): # Measurement
                 action.arm_measurement()
-        
+
         if len(self.actions) == 1 and isinstance(self.actions[0], (BufferedActiveLoop, BufferedActiveRepetition)):
             self.actions[0]._arm_measurement()
 
     def _run_program(self, layer=0):
         parameter = self._get_loop_parameter()
-        
+
         parameter.run_program(layer)
-        
+
         if len(self.actions) == 1 and isinstance(self.actions[0], (BufferedActiveLoop, BufferedActiveRepetition)):
             self.actions[0]._run_program(layer + 1)
 
@@ -1394,7 +1394,7 @@
         signal_queue: queue to communicate with main process directly
         ignore_kwargs: for compatibility with other loop tasks
         """
-        
+
         # The most outer loop controls the buffered loop:
         # - It lets the instrument(s) build up the buffer,
         # - it registers the instruments program/buffer to the hardware,
@@ -1402,16 +1402,16 @@
         # - (it arms the program on the instruments hardware),
         # - it configures the measurement on the instrument and
         # - it arms the measruement on the instruments hardware.
-        # - it runs the program and starts the measurement 
+        # - it runs the program and starts the measurement
         if self._is_most_outer_buffered_loop():
             self._set_buffered_sweep() # builds up the buffer
             measurement_windows = self._send_buffer() # sends the buffer to the hardware and arms the hardware
-            
+
             self._configure_measurement(measurement_windows) # configures the measurement windows
             self._arm_measurement() # arms the hardware for the measurement
-            
+
             self._run_program() # call user defined run_program-function
-            
+
         # at the beginning of the loop, the time to wait after setting
         # the loop parameter may be increased if an outer loop requested longer
         delay = max(self.delay, first_delay)
@@ -1483,7 +1483,7 @@
                     delay = 0
             except _QcodesBreak:
                 break
-            
+
             # after the first setpoint, delay reverts to the loop delay
             delay = self.delay
 
@@ -1506,12 +1506,6 @@
 
                     last_task = t
 
-<<<<<<< HEAD
-            min_delay (int, float): The minimum number of seconds to wait
-                between task invocations. Note that the actual time between
-                task invocations may be much longer than this, as the task is
-                only run between passes through the loop. Defaults to 0.01 s.
-=======
         # run the background task one last time to catch the last setpoint(s)
         if self.bg_task is not None:
             log.debug('Running the background task one last time.')
@@ -1533,7 +1527,7 @@
             finish_clock = time.perf_counter() + delay
             t = wait_secs(finish_clock)
             time.sleep(t)
-            
+
 
 class ActiveRepetition(_BaseActiveLoop):
     """
@@ -1552,12 +1546,11 @@
                          station=station, progress_interval=progress_interval,
                          bg_task=bg_task, bg_final_task=bg_final_task,
                          bg_min_delay=bg_min_delay)
-        
+
         self.repetition_count = repetition_count
 
 
     def then(self, *actions, overwrite=False):
->>>>>>> 28232a25
         """
         Attach actions to be performed after the loop completes.
 
@@ -1634,18 +1627,6 @@
         the routine that actually executes the loop, and can be called
         from one loop to execute a nested loop
 
-<<<<<<< HEAD
-        Args:
-            use_threads: (default False): whenever there are multiple `get` calls
-                back-to-back, execute them in separate threads so they run in
-                parallel (as long as they don't block each other)
-            quiet: (default False): set True to not print anything except errors
-            station: a Station instance for snapshots (omit to use a previously
-                provided Station, or the default Station)
-            progress_interval (int, float): show progress of the loop every x
-                seconds. If provided here, will override any interval provided
-                with the Loop definition. Defaults to None
-=======
         first_delay: any delay carried over from an outer loop
         action_indices: where we are in any outer loop action arrays
         loop_indices: setpoint indices in any outer loops
@@ -1653,7 +1634,6 @@
         signal_queue: queue to communicate with main process directly
         ignore_kwargs: for compatibility with other loop tasks
         """
->>>>>>> 28232a25
 
         # at the beginning of the loop, the time to wait after setting
         # the loop parameter may be increased if an outer loop requested longer
@@ -1710,7 +1690,7 @@
                     delay = 0
             except _QcodesBreak:
                 break
-            
+
             # after the first setpoint, delay reverts to the loop delay
             delay = self.delay
 
@@ -1765,7 +1745,7 @@
         super().__init__(repetition_count, 0, *actions, then_actions=then_actions,
                          station=station, progress_interval=progress_interval, bg_task=bg_task,
                          bg_final_task=bg_final_task, bg_min_delay=bg_min_delay)
-        
+
         self._most_outer_buffered_loop = None
 
     def _is_most_outer_buffered_loop(self, set_value=True):
@@ -1775,12 +1755,12 @@
         """
         if self._most_outer_buffered_loop == None:
             self._most_outer_buffered_loop = set_value
-        
+
         if len(self.actions) == 1 and isinstance(self.actions[0], (BufferedActiveLoop, BufferedActiveRepetition)):
             self.actions[0]._is_most_outer_buffered_loop(False)
-        
+
         return self._most_outer_buffered_loop
-        
+
 
     def _get_loop_parameter(self):
         """
@@ -1799,9 +1779,9 @@
         (sweep_values).
         """
         parameter = self._get_loop_parameter()
-        
+
         parameter.repeat_buffered(self.repetition_count, layer)
-        
+
         if len(self.actions) == 1 and isinstance(self.actions[0], (BufferedActiveLoop, BufferedActiveRepetition)):
             self.actions[0]._set_buffered_sweep(layer + 1)
 
@@ -1811,18 +1791,18 @@
         hardware).
         """
         parameter = self._get_loop_parameter()
-        
+
         mw = parameter.send_buffer(layer)
         if mw is None: mw = {}
-        
+
         if len(self.actions) == 1 and isinstance(self.actions[0], (BufferedActiveLoop, BufferedActiveRepetition)):
             mw_tmp = self.actions[0]._send_buffer(layer + 1)
-            
+
             if mw_tmp is not None:
                 mw = {**mw, **mw_tmp}
-        
+
         return mw
-    
+
     def _configure_measurement(self, measurement_windows):
         """
         Configures the measurement on the instrument by setting the measurement
@@ -1831,7 +1811,7 @@
         for action in self.actions:
             if isinstance(action, BufferedReadableArrayParameter): # Measurement
                 action.configure_measurement(measurement_windows)
-        
+
         if len(self.actions) == 1 and isinstance(self.actions[0], (BufferedActiveLoop, BufferedActiveRepetition)):
             self.actions[0]._configure_measurement(measurement_windows)
 
@@ -1842,15 +1822,15 @@
         for action in self.actions:
             if isinstance(action, BufferedReadableArrayParameter): # Measurement
                 action.arm_measurement()
-        
+
         if len(self.actions) == 1 and isinstance(self.actions[0], (BufferedActiveLoop, BufferedActiveRepetition)):
             self.actions[0]._arm_measurement()
 
     def _run_program(self, layer=0):
         parameter = self._get_loop_parameter()
-        
+
         parameter.run_program(layer)
-        
+
         if len(self.actions) == 1 and isinstance(self.actions[0], (BufferedActiveLoop, BufferedActiveRepetition)):
             self.actions[0]._run_program(layer + 1)
 
@@ -1875,16 +1855,16 @@
         # - (it arms the program on the instruments hardware),
         # - it configures the measurement on the instrument and
         # - it arms the measruement on the instruments hardware.
-        # - it runs the program and starts the measurement 
+        # - it runs the program and starts the measurement
         if self._is_most_outer_buffered_loop():
             self._set_buffered_sweep() # builds up the buffer
             measurement_windows = self._send_buffer() # sends the buffer to the hardware and arms the hardware
-            
+
             self._configure_measurement(measurement_windows) # configures the measurement windows
             self._arm_measurement() # arms the hardware for the measurement
-            
+
             self._run_program() # call user defined run_program-function
-            
+
         # at the beginning of the loop, the time to wait after setting
         # the loop parameter may be increased if an outer loop requested longer
         delay = max(self.delay, first_delay)
@@ -1940,7 +1920,7 @@
                     delay = 0
             except _QcodesBreak:
                 break
-            
+
             # after the first setpoint, delay reverts to the loop delay
             delay = self.delay
 
