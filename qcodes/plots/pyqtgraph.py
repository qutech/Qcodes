--- conflicted
+++ resolved
@@ -5,13 +5,11 @@
 import numpy as np
 import pyqtgraph as pg
 import pyqtgraph.multiprocess as pgmp
-<<<<<<< HEAD
+
 from pyqtgraph.multiprocess.remoteproxy import ClosedError, ObjectProxy
 from pyqtgraph.graphicsItems.PlotItem.PlotItem import PlotItem
-=======
 from pyqtgraph import QtGui
-from pyqtgraph.multiprocess.remoteproxy import ClosedError
->>>>>>> f1c01bd4
+
 import qcodes.utils.helpers
 
 import warnings
@@ -99,14 +97,9 @@
         self.win.setBackground(theme[1])
         self.win.resize(*figsize)
         self._orig_fig_size = figsize
-<<<<<<< HEAD
+
+        self.set_relative_window_position(fig_x_position, fig_y_position)
         self.subplots = [self.add_subplot()] # type: List[Union[PlotItem, ObjectProxy]]
-=======
-
-        self.set_relative_window_position(fig_x_position, fig_y_position)
-
-        self.subplots = [self.add_subplot()]
->>>>>>> f1c01bd4
 
         if args or kwargs:
             self.add(*args, **kwargs)
