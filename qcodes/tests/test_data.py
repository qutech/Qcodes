from unittest import TestCase
from unittest.mock import patch
import numpy as np
<<<<<<< HEAD
from datetime import datetime
import os

from qcodes.data.data_array import DataArray
from qcodes.data.manager import get_data_manager, NoData
from qcodes.data.data_set import (load_data, new_data, DataMode, DataSet,
                                  TimestampLocation)
from qcodes.data.io import DiskIO
from qcodes.process.helpers import kill_processes
from qcodes import active_children

from .data_mocks import (MockDataManager, MockFormatter, FullIO, EmptyIO,
                         MissingMIO, MockLive, MockArray, DataSet1D,
                         RecordingMockFormatter)
=======
import pickle

from qcodes.data.data_array import DataArray
from qcodes.data.manager import get_data_manager, NoData
from qcodes.data.data_set import load_data, new_data, DataMode, DataSet
from qcodes.process.helpers import kill_processes
from qcodes import active_children

from .data_mocks import (MockDataManager, MockFormatter, MatchIO,
                         MockLive, MockArray, DataSet2D)
>>>>>>> 30220057
from .common import strip_qc


class TestDataArray(TestCase):

    def test_attributes(self):
        pname = 'Betty Sue'
        plabel = 'The best apple pie this side of Wenatchee'

        class MockParam:
            name = pname
            label = plabel

        name = 'Oscar'
        label = 'The grouch. GRR!'
        array_id = 24601
        set_arrays = ('awesomeness', 'chocolate content')
        shape = 'Ginornous'
        action_indices = (1, 2, 3, 4, 5)

        p_data = DataArray(parameter=MockParam(), name=name, label=label)
        p_data2 = DataArray(parameter=MockParam())

        # explicitly given name and label override parameter vals
        self.assertEqual(p_data.name, name)
        self.assertEqual(p_data.label, label)
        self.assertEqual(p_data2.name, pname)
        self.assertEqual(p_data2.label, plabel)
        # test default values
        self.assertIsNone(p_data.array_id)
        self.assertEqual(p_data.shape, ())
        self.assertEqual(p_data.action_indices, ())
        self.assertEqual(p_data.set_arrays, ())
        self.assertIsNone(p_data.ndarray)

        np_data = DataArray(name=name, label=label, array_id=array_id,
                            set_arrays=set_arrays, shape=shape,
                            action_indices=action_indices)
        self.assertEqual(np_data.name, name)
        self.assertEqual(np_data.label, label)
        # test simple assignments
        self.assertEqual(np_data.array_id, array_id)
        self.assertEqual(np_data.set_arrays, set_arrays)
        self.assertEqual(np_data.shape, shape)
        self.assertEqual(np_data.action_indices, action_indices)

        name_data = DataArray(name=name)
        self.assertEqual(name_data.label, name)

        blank_data = DataArray()
        self.assertIsNone(blank_data.name)

    def test_preset_data(self):
        onetwothree = [
            # lists and tuples work
            [1.0, 2.0, 3.0],
            (1.0, 2.0, 3.0),

            # iterators get automatically cast to floats
            (i + 1 for i in range(3)),
            map(float, range(1, 4)),

            # and of course numpy arrays themselves work
            np.array([1.0, 2.0, 3.0]),
        ]

        expected123 = [1.0, 2.0, 3.0]

        for item in onetwothree:
            data = DataArray(preset_data=item)
            self.assertEqual(data.ndarray.tolist(), expected123)
            self.assertEqual(data.shape, (3, ))

        # you can re-initialize a DataArray with the same shape data,
        # but not with a different shape
        list456 = [4, 5, 6]
        data.init_data(data=list456)
        self.assertEqual(data.ndarray.tolist(), list456)
        with self.assertRaises(ValueError):
            data.init_data([1, 2])
        self.assertEqual(data.ndarray.tolist(), list456)
        self.assertEqual(data.shape, (3, ))

        # you can call init_data again with no data, and nothing changes
        data.init_data()
        self.assertEqual(data.ndarray.tolist(), list456)
        self.assertEqual(data.shape, (3, ))

        # multidimensional works too
        list2d = [[1, 2], [3, 4]]
        data2 = DataArray(preset_data=list2d)
        self.assertEqual(data2.ndarray.tolist(), list2d)
        self.assertEqual(data2.shape, (2, 2))

    def test_init_data_error(self):
        data = DataArray(preset_data=[1, 2])
        data.shape = (3, )

        # not sure when this would happen... but if you call init_data
        # and it notices an inconsistency between shape and the actual
        # data that's already there, it raises an error
        with self.assertRaises(ValueError):
            data.init_data()

    def test_clear(self):
        nan = float('nan')
        data = DataArray(preset_data=[1, 2])
        data.clear()
        # sometimes it's annoying that nan != nan
        self.assertEqual(repr(data.ndarray.tolist()), repr([nan, nan]))

    def test_edit_and_mark(self):
        data = DataArray(preset_data=[[1, 2], [3, 4]])
        self.assertEqual(data[0].tolist(), [1, 2])
        self.assertEqual(data[0, 1], 2)

        self.assertIsNone(data.modified_range)
        self.assertIsNone(data.last_saved_index)

        self.assertEqual(len(data), 2)
        data[0] = np.array([5, 6])
        data[1, 0] = 7
        self.assertEqual(data.ndarray.tolist(), [[5, 6], [7, 4]])

        self.assertEqual(data.modified_range, (0, 2))

        # as if we saved the first two points... the third should still
        # show as modified
        data.mark_saved(1)
        self.assertEqual(data.last_saved_index, 1)
        self.assertEqual(data.modified_range, (2, 2))

        # now we save the third point... no modifications left.
        data.mark_saved(2)
        self.assertEqual(data.last_saved_index, 2)
        self.assertEqual(data.modified_range, None)

        data.clear_save()
        self.assertEqual(data.last_saved_index, None)
        self.assertEqual(data.modified_range, (0, 2))

    def test_edit_and_mark_slice(self):
        data = DataArray(preset_data=[[1] * 5] * 6)

        self.assertEqual(data.shape, (6, 5))
        self.assertEqual(data.modified_range, None)

        data[:4:2, 2:] = 2
        self.assertEqual(data.tolist(), [
            [1, 1, 2, 2, 2],
            [1, 1, 1, 1, 1],
            [1, 1, 2, 2, 2],
            [1, 1, 1, 1, 1],
            [1, 1, 1, 1, 1],
            [1, 1, 1, 1, 1]
        ])
        self.assertEqual(data.modified_range, (2, 14))

    def test_repr(self):
        array2d = [[1, 2], [3, 4]]
        arrayrepr = repr(np.array(array2d))
        array_id = (3, 4)
        data = DataArray(preset_data=array2d)

        self.assertEqual(repr(data), 'DataArray[2,2]:\n' + arrayrepr)

        data.array_id = array_id
        self.assertEqual(repr(data), 'DataArray[2,2]: ' + str(array_id) +
                         '\n' + arrayrepr)

    def test_nest_empty(self):
        data = DataArray()

        self.assertEqual(data.shape, ())

        mock_set_array = 'not really an array but we don\'t check'
        mock_set_array2 = 'another one'

        data.nest(2, action_index=44, set_array=mock_set_array)
        data.nest(3, action_index=66, set_array=mock_set_array2)

        # the array doesn't exist until you initialize it
        self.assertIsNone(data.ndarray)

        # but other attributes are set
        self.assertEqual(data.shape, (3, 2))
        self.assertEqual(data.action_indices, (66, 44))
        self.assertEqual(data.set_arrays, (mock_set_array2, mock_set_array))

        data.init_data()
        self.assertEqual(data.ndarray.shape, (3, 2))

        # after initializing data, you can't nest anymore because this isn't
        # a preset array
        with self.assertRaises(RuntimeError):
            data.nest(4)

    def test_nest_preset(self):
        data = DataArray(preset_data=[1, 2])
        data.nest(3)
        self.assertEqual(data.shape, (3, 2))
        self.assertEqual(data.ndarray.tolist(), [[1, 2]] * 3)
        self.assertEqual(data.action_indices, ())
        self.assertEqual(data.set_arrays, (data,))

        # you need a set array for all but the inner nesting
        with self.assertRaises(TypeError):
            data.nest(4)

    def test_data_set_property(self):
        data = DataArray(preset_data=[1, 2])
        self.assertIsNone(data.data_set)

        mock_data_set = 'pretend this is a DataSet, we don\'t check type'
        mock_data_set2 = 'you can only assign to another after first clearing'
        data.data_set = mock_data_set
        self.assertEqual(data.data_set, mock_data_set)

        with self.assertRaises(RuntimeError):
            data.data_set = mock_data_set2

        data.data_set = None
        self.assertIsNone(data.data_set)
        data.data_set = mock_data_set2
        self.assertEqual(data.data_set, mock_data_set2)


class TestLoadData(TestCase):

    def setUp(self):
        kill_processes()

    def test_no_live_data(self):
        # live data with no DataManager at all
        with self.assertRaises(RuntimeError):
            load_data()
        self.assertEqual(len(active_children()), 0)

        # now make a DataManager and try again
        get_data_manager()
        self.assertEqual(len(active_children()), 1)
        # same result but different code path
        with self.assertRaises(RuntimeError):
            load_data()

    def test_no_saved_data(self):
        with self.assertRaises(IOError):
            load_data('_no/such/file_')

    def test_load_false(self):
        with self.assertRaises(ValueError):
            load_data(False)

    def test_get_live(self):
        loc = 'live from New York!'

        class MockLive:
            pass

        live_data = MockLive()

        dm = MockDataManager()
        dm.location = loc
        dm.live_data = live_data

        data = load_data(data_manager=dm, location=loc)
        self.assertEqual(data, live_data)

        for nd in (None, NoData()):
            dm.live_data = nd
            with self.assertRaises(RuntimeError):
                load_data(data_manager=dm, location=loc)
            with self.assertRaises(RuntimeError):
                load_data(data_manager=dm)

    def test_get_read(self):
        dm = MockDataManager()
        dm.location = 'somewhere else'

        data = load_data(formatter=MockFormatter(), data_manager=dm,
                         location='here!')
        self.assertEqual(data.has_read_data, True)
        self.assertEqual(data.has_read_metadata, True)


class TestDataSetMetaData(TestCase):

    def test_snapshot(self):
        data = new_data(location=False)
        expected_snap = {
            '__class__': 'qcodes.data.data_set.DataSet',
            'location': False,
            'arrays': {},
            'formatter': 'qcodes.data.gnuplot_format.GNUPlotFormat',
        }
        snap = strip_qc(data.snapshot())

        # handle io separately so we don't need to figure out our path
        self.assertIn('DiskIO', snap['io'])
        del snap['io']
        self.assertEqual(snap, expected_snap)

        # even though we removed io from the snapshot, it's still in .metadata
        self.assertIn('io', data.metadata)

        # then do the same transformations to metadata to check it too
        del data.metadata['io']
        strip_qc(data.metadata)
        self.assertEqual(data.metadata, expected_snap)

        # location is False so read_metadata should be a noop
        data.metadata = {'food': 'Fried chicken'}
        data.read_metadata()
        self.assertEqual(data.metadata, {'food': 'Fried chicken'})

        # snapshot should never delete things from metadata, only add or update
        data.metadata['location'] = 'Idaho'
        snap = strip_qc(data.snapshot())
        expected_snap['food'] = 'Fried chicken'
        del snap['io']
        self.assertEqual(snap, expected_snap)


class TestNewData(TestCase):

    def setUp(self):
        kill_processes()
        self.original_lp = DataSet.location_provider

    def tearDown(self):
        DataSet.location_provider = self.original_lp

    def test_overwrite(self):
        io = MatchIO([1])

        with self.assertRaises(FileExistsError):
            new_data(location='somewhere', io=io, data_manager=False)

        data = new_data(location='somewhere', io=io, overwrite=True,
                        data_manager=False)
        self.assertEqual(data.location, 'somewhere')

    def test_mode_error(self):
        with self.assertRaises(ValueError):
            new_data(mode=DataMode.PUSH_TO_SERVER, data_manager=False)

    def test_location_functions(self):
        def my_location(io, record):
            return 'data/{}'.format((record or {}).get('name') or 'LOOP!')

        def my_location2(io, record):
            name = (record or {}).get('name') or 'loop?'
            return 'data/{}/folder'.format(name)

        DataSet.location_provider = my_location

        self.assertEqual(new_data(data_manager=False).location, 'data/LOOP!')
        self.assertEqual(new_data(data_manager=False, name='cheese').location,
                         'data/cheese')

        data = new_data(data_manager=False, location=my_location2)
        self.assertEqual(data.location, 'data/loop?/folder')
        data = new_data(data_manager=False, location=my_location2,
                        name='iceCream')
        self.assertEqual(data.location, 'data/iceCream/folder')


class TestDataSet(TestCase):

    def tearDown(self):
        kill_processes()

    def test_constructor_errors(self):
        # no location - only allowed with load_data
        with self.assertRaises(ValueError):
            DataSet()
        # wrong type
        with self.assertRaises(ValueError):
            DataSet(location=42)

        # OK to have location=False, but wrong mode
        with self.assertRaises(ValueError):
            DataSet(location=False, mode='happy')

    @patch('qcodes.data.data_set.get_data_manager')
    def test_from_server(self, gdm_mock):
        mock_dm = MockDataManager()
        gdm_mock.return_value = mock_dm
        mock_dm.location = 'Mars'
        mock_dm.live_data = MockLive()

        # wrong location or False location - converts to local
        data = DataSet(location='Jupiter', mode=DataMode.PULL_FROM_SERVER)
        self.assertEqual(data.mode, DataMode.LOCAL)

        data = DataSet(location=False, mode=DataMode.PULL_FROM_SERVER)
        self.assertEqual(data.mode, DataMode.LOCAL)

        # location matching server - stays in server mode
        data = DataSet(location='Mars', mode=DataMode.PULL_FROM_SERVER,
                       formatter=MockFormatter())
        self.assertEqual(data.mode, DataMode.PULL_FROM_SERVER)
        self.assertEqual(data.arrays, MockLive.arrays)

        # cannot write except in LOCAL mode
        with self.assertRaises(RuntimeError):
            data.write()

        # cannot finalize in PULL_FROM_SERVER mode
        with self.assertRaises(RuntimeError):
            data.finalize()

        # now test when the server says it's not there anymore
        mock_dm.location = 'Saturn'
        data.sync()
        self.assertEqual(data.mode, DataMode.LOCAL)
        self.assertEqual(data.has_read_data, True)

        # now it's LOCAL so we *can* write.
        data.write()
        self.assertEqual(data.has_written_data, True)

        # location=False: write, read and sync are noops.
        data.has_read_data = False
        data.has_written_data = False
        data.location = False
        data.write()
        data.read()
        data.sync()
        self.assertEqual(data.has_read_data, False)
        self.assertEqual(data.has_written_data, False)

    @patch('qcodes.data.data_set.get_data_manager')
    def test_to_server(self, gdm_mock):
        mock_dm = MockDataManager()
        mock_dm.needs_restart = True
        gdm_mock.return_value = mock_dm

        data = DataSet(location='Venus', mode=DataMode.PUSH_TO_SERVER)
        self.assertEqual(mock_dm.needs_restart, False, data)
        self.assertEqual(mock_dm.data_set, data)
        self.assertEqual(data.data_manager, mock_dm)
        self.assertEqual(data.mode, DataMode.PUSH_TO_SERVER)

        # cannot write except in LOCAL mode
        with self.assertRaises(RuntimeError):
            data.write()

        # now do what the DataServer does with this DataSet: init_on_server
        # fails until there is an array
        with self.assertRaises(RuntimeError):
            data.init_on_server()

        data.add_array(MockArray())
        data.init_on_server()
        self.assertEqual(data.noise.ready, True)

        # we can only add a given array_id once
        with self.assertRaises(ValueError):
            data.add_array(MockArray())

<<<<<<< HEAD
    def test_write_copy(self):
        data = DataSet1D(location=False)
        mockbase = os.path.abspath('some_folder')
        data.io = DiskIO(mockbase)

        mr = (2, 3)
        mr_full = (0, 4)
        lsi = 1
        data.x.modified_range = mr
        data.y.modified_range = mr
        data.x.last_saved_index = lsi
        data.y.last_saved_index = lsi

        with self.assertRaises(TypeError):
            data.write_copy()

        with self.assertRaises(TypeError):
            data.write_copy(path='some/path', io_manager=DiskIO('.'))

        with self.assertRaises(TypeError):
            data.write_copy(path='some/path', location='something/else')

        data.formatter = RecordingMockFormatter()
        data.write_copy(path='/some/abs/path')
        self.assertEqual(data.formatter.write_calls,
                         [(None, '/some/abs/path')])
        self.assertEqual(data.formatter.write_metadata_calls,
                         [(None, '/some/abs/path', False)])
        # check that the formatter gets called as if nothing has been saved
        self.assertEqual(data.formatter.modified_ranges,
                         [{'x': mr_full, 'y': mr_full}])
        self.assertEqual(data.formatter.last_saved_indices,
                         [{'x': None, 'y': None}])
        # but the dataset afterward has its original mods back
        self.assertEqual(data.x.modified_range, mr)
        self.assertEqual(data.y.modified_range, mr)
        self.assertEqual(data.x.last_saved_index, lsi)
        self.assertEqual(data.y.last_saved_index, lsi)

        # recreate the formatter to clear the calls attributes
        data.formatter = RecordingMockFormatter()
        data.write_copy(location='some/rel/path')
        self.assertEqual(data.formatter.write_calls,
                         [(mockbase, 'some/rel/path')])
        self.assertEqual(data.formatter.write_metadata_calls,
                         [(mockbase, 'some/rel/path', False)])

        mockbase2 = os.path.abspath('some/other/folder')
        io2 = DiskIO(mockbase2)

        with self.assertRaises(ValueError):
            # if location=False we need to specify it in write_copy
            data.write_copy(io_manager=io2)

        data.location = 'yet/another/path'
        data.formatter = RecordingMockFormatter()
        data.write_copy(io_manager=io2)
        self.assertEqual(data.formatter.write_calls,
                         [(mockbase2, 'yet/another/path')])
        self.assertEqual(data.formatter.write_metadata_calls,
                         [(mockbase2, 'yet/another/path', False)])
=======
    def test_pickle_dataset(self):
        # Test pickling of DataSet object
        # If the data_manager is set to None, then the object should pickle.
        m = DataSet2D()
        _ = pickle.dumps(m)
>>>>>>> 30220057
<|MERGE_RESOLUTION|>--- conflicted
+++ resolved
@@ -1,33 +1,19 @@
 from unittest import TestCase
 from unittest.mock import patch
 import numpy as np
-<<<<<<< HEAD
-from datetime import datetime
 import os
+import pickle
 
 from qcodes.data.data_array import DataArray
 from qcodes.data.manager import get_data_manager, NoData
-from qcodes.data.data_set import (load_data, new_data, DataMode, DataSet,
-                                  TimestampLocation)
 from qcodes.data.io import DiskIO
-from qcodes.process.helpers import kill_processes
-from qcodes import active_children
-
-from .data_mocks import (MockDataManager, MockFormatter, FullIO, EmptyIO,
-                         MissingMIO, MockLive, MockArray, DataSet1D,
-                         RecordingMockFormatter)
-=======
-import pickle
-
-from qcodes.data.data_array import DataArray
-from qcodes.data.manager import get_data_manager, NoData
 from qcodes.data.data_set import load_data, new_data, DataMode, DataSet
 from qcodes.process.helpers import kill_processes
 from qcodes import active_children
 
 from .data_mocks import (MockDataManager, MockFormatter, MatchIO,
-                         MockLive, MockArray, DataSet2D)
->>>>>>> 30220057
+                         MockLive, MockArray, DataSet2D, DataSet1D,
+                         RecordingMockFormatter)
 from .common import strip_qc
 
 
@@ -489,7 +475,6 @@
         with self.assertRaises(ValueError):
             data.add_array(MockArray())
 
-<<<<<<< HEAD
     def test_write_copy(self):
         data = DataSet1D(location=False)
         mockbase = os.path.abspath('some_folder')
@@ -551,10 +536,9 @@
                          [(mockbase2, 'yet/another/path')])
         self.assertEqual(data.formatter.write_metadata_calls,
                          [(mockbase2, 'yet/another/path', False)])
-=======
+
     def test_pickle_dataset(self):
         # Test pickling of DataSet object
         # If the data_manager is set to None, then the object should pickle.
         m = DataSet2D()
-        _ = pickle.dumps(m)
->>>>>>> 30220057
+        pickle.dumps(m)