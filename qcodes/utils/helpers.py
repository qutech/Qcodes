from collections import Iterable, Mapping
from copy import deepcopy
import time
import logging
import math
import sys
import io
<<<<<<< HEAD
import multiprocessing as mp
import numpy as np
=======
>>>>>>> 6375f613


def in_notebook():
    '''
    Returns True if the code is running with a ipython or jypyter
    This could mean we are connected to a notebook, but this is not guaranteed.
    see: http://stackoverflow.com/questions/15411967
    '''
    return 'ipy' in repr(sys.stdout)


def is_sequence(obj):
    '''
    is an object a sequence? We do not consider strings to be sequences,
    but note that mappings (dicts) and unordered sequences (sets) ARE
    sequences by this definition.
    '''
    return isinstance(obj, Iterable) and not isinstance(obj, (str, bytes))


def full_class(obj):
    """The full importable path to an object's class."""
    return type(obj).__module__ + '.' + type(obj).__name__


def named_repr(obj):
    """Enhance the standard repr() with the object's name attribute."""
    s = '<{}.{}: {} at {}>'.format(
        obj.__module__,
        type(obj).__name__,
        str(obj.name),
        id(obj))
    return s


def deep_update(dest, update):
    """
    Recursively update one JSON structure with another.

    Only dives into nested dicts; lists get replaced completely.
    If the original value is a dict and the new value is not, or vice versa,
    we also replace the value completely.
    """
    for k, v_update in update.items():
        v_dest = dest.get(k)
        if isinstance(v_update, Mapping) and isinstance(v_dest, Mapping):
            deep_update(v_dest, v_update)
        else:
            dest[k] = deepcopy(v_update)
    return dest


# could use numpy.arange here, but
# a) we don't want to require that as a dep so low level
# b) I'd like to be more flexible with the sign of step
def permissive_range(start, stop, step):
    '''
    returns range (as a list of values) with floating point step

    inputs:
        start, stop, step

    always starts at start and moves toward stop,
    regardless of the sign of step
    '''
    signed_step = abs(step) * (1 if stop > start else -1)
    # take off a tiny bit for rounding errors
    step_count = math.ceil((stop - start) / signed_step - 1e-10)
    return [start + i * signed_step for i in range(step_count)]


# This is very much related to the permissive_range but more
# strict on the input, start and endpoints are always included,
# and a sweep is only created if the step matches an integer
# number of points.
# numpy is a dependency anyways.
# Furthermore the sweep allows to take a number of points and generates
# an array with endpoints included, which is more intuitive to use in a sweep.
def make_sweep(start, stop, step=None, num=None):
    '''
    Requires `start` and `stop` and (`step` or `num`)
    The sign of `step` is not relevant.

    returns: a numpy.linespace(start, stop, num)

    Examples:
        make_sweep(0, 10, num=5)
        > [0.0, 2.5, 5.0, 7.5, 10.0]
        make_sweep(5, 10, step=1)
        > [5.0, 6.0, 7.0, 8.0, 9.0, 10.0]
        make_sweep(15, 10.5, step=1.5)
        >[15.0, 13.5, 12.0, 10.5]
    '''
    if step and num:
        raise AttributeError('Don\'t use `step` and `num` at the same time.')
    if (step is None) and (num is None):
        raise ValueError('If you really want to go from `start` to '
                         '`stop` in one step, specify `num=2`.')
    if step is not None:
        steps = abs((stop - start) / step)
        tolerance = 1e-10
        steps_lo = int(np.floor(steps + tolerance))
        steps_hi = int(np.ceil(steps - tolerance))

        if steps_lo != steps_hi:
            raise ValueError(
                'Could not find an integer number of points for '
                'the the given `start`, `stop`, and `step` '
                'values. \nNumber of points is {:d} or {:d}.'
                .format(steps_lo + 1, steps_hi + 1))
        num = steps_lo + 1

    return np.linspace(start, stop, num=num)


def wait_secs(finish_clock):
    '''
    calculate the number of seconds until a given clock time
    The clock time should be the result of time.perf_counter()
    Does NOT wait for this time.
    '''
    delay = finish_clock - time.perf_counter()
    if delay < 0:
        logging.warning('negative delay {:.6f} sec'.format(delay))
        return 0
    return delay


class LogCapture():
    '''
    context manager to grab all log messages, optionally
    from a specific logger

    usage:

    with LogCapture() as logs:
        code_that_makes_logs(...)
    log_str = logs.value
    '''
    def __init__(self, logger=logging.getLogger()):
        self.logger = logger

    def __enter__(self):
        self.log_capture = io.StringIO()
        self.string_handler = logging.StreamHandler(self.log_capture)
        self.string_handler.setLevel(logging.DEBUG)
        self.logger.addHandler(self.string_handler)
        return self

    def __exit__(self, type, value, tb):
        self.logger.removeHandler(self.string_handler)
        self.value = self.log_capture.getvalue()
        self.log_capture.close()


def make_unique(s, existing):
    '''
    make string s unique, able to be added to a sequence `existing` of
    existing names without duplication, by appending _<int> to it if needed
    '''
    n = 1
    s_out = s
    existing = set(existing)

    while s_out in existing:
        n += 1
        s_out = '{}_{}'.format(s, n)

    return s_out


class DelegateAttributes:
    '''
    Mixin class to create attributes of this object by
    delegating them to one or more dicts and/or objects

    Also fixes __dir__ so the delegated attributes will show up
    in dir() and autocomplete

    delegate_attr_dicts: a list of names (strings) of dictionaries which are
        (or will be) attributes of self, whose keys should be treated as
        attributes of self
    delegate_attr_objects: a list of names (strings) of objects which are
        (or will be) attributes of self, whose attributes should be passed
        through to self
    omit_delegate_attrs: a list of attribute names (strings) to *not* delegate
        to any other dict or object

    any `None` entry is ignored

    attribute resolution order:
        1. real attributes of this object
        2. keys of each dict in delegate_attr_dicts (in order)
        3. attributes of each object in delegate_attr_objects (in order)
    '''
    delegate_attr_dicts = []
    delegate_attr_objects = []
    omit_delegate_attrs = []

    def __getattr__(self, key):
        if key in self.omit_delegate_attrs:
            raise AttributeError("'{}' does not delegate attribute {}".format(
                self.__class__.__name__, key))

        for name in self.delegate_attr_dicts:
            if key == name:
                # needed to prevent infinite loops!
                raise AttributeError(
                    "dict '{}' has not been created in object '{}'".format(
                        key, self.__class__.__name__))
            try:
                d = getattr(self, name, None)
                if d is not None:
                    return d[key]
            except KeyError:
                pass

        for name in self.delegate_attr_objects:
            if key == name:
                raise AttributeError(
                    "object '{}' has not been created in object '{}'".format(
                        key, self.__class__.__name__))
            try:
                obj = getattr(self, name, None)
                if obj is not None:
                    return getattr(obj, key)
            except AttributeError:
                pass

        raise AttributeError(
            "'{}' object and its delegates have no attribute '{}'".format(
                self.__class__.__name__, key))

    def __dir__(self):
        names = super().__dir__()
        for name in self.delegate_attr_dicts:
            d = getattr(self, name, None)
            if d is not None:
                names += [k for k in d.keys()
                          if k not in self.omit_delegate_attrs]

        for name in self.delegate_attr_objects:
            obj = getattr(self, name, None)
            if obj is not None:
                names += [k for k in dir(obj)
                          if k not in self.omit_delegate_attrs]

        return sorted(set(names))


def strip_attrs(obj):
    '''
    Irreversibly remove all direct instance attributes of obj, to help with
    disposal, breaking circular references.
    '''
    try:
        for key in list(obj.__dict__.keys()):
            try:
                del obj.__dict__[key]
            except:
                pass
    except:
        pass<|MERGE_RESOLUTION|>--- conflicted
+++ resolved
@@ -5,11 +5,7 @@
 import math
 import sys
 import io
-<<<<<<< HEAD
-import multiprocessing as mp
 import numpy as np
-=======
->>>>>>> 6375f613
 
 
 def in_notebook():
