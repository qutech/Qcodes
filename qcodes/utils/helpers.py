import io
import json
import logging
import math
import numbers
import time
import os
from collections.abc import Iterator, Sequence, Mapping
from copy import deepcopy
from typing import Dict, List, Any
from contextlib import contextmanager
from asyncio import iscoroutinefunction
from inspect import signature
from functools import partial
from collections import OrderedDict

import numpy as np

from qcodes.utils.deprecate import deprecate


_tprint_times= {} # type: Dict[str, float]


log = logging.getLogger(__name__)


class NumpyJSONEncoder(json.JSONEncoder):
    """
    This JSON encoder adds support for serializing types that the built-in
    `json` module does not support out-of-the-box. See the docstring of the
    `default` method for the description of all conversions.
    """

    def default(self, obj):
        """
        List of conversions that this encoder performs:
        * `numpy.generic` (all integer, floating, and other types) gets
        converted to its python equivalent using its `item` method (see
        `numpy` docs for more information,
        https://docs.scipy.org/doc/numpy/reference/arrays.scalars.html)
        * `numpy.ndarray` gets converted to python list using its `tolist`
        method
        * complex number (a number that conforms to `numbers.Complex` ABC) gets
        converted to a dictionary with fields "re" and "im" containing floating
        numbers for the real and imaginary parts respectively, and a field
        "__dtype__" containing value "complex"
        * object with a `_JSONEncoder` method get converted the return value of
        that method
        * objects which support the pickle protocol get converted using the
        data provided by that protocol
        * other objects which cannot be serialized get converted to their
        string representation (suing the `str` function)
        """
        if isinstance(obj, np.generic) \
                and not isinstance(obj, np.complexfloating):
            # for numpy scalars
            return obj.item()
        elif isinstance(obj, np.ndarray):
            # for numpy arrays
            return obj.tolist()
        elif (isinstance(obj, numbers.Complex) and
              not isinstance(obj, numbers.Real)):
            return {
                '__dtype__': 'complex',
                're': float(obj.real),
                'im': float(obj.imag)
            }
        elif hasattr(obj, '_JSONEncoder'):
            # Use object's custom JSON encoder
            return obj._JSONEncoder()
        else:
            try:
                s = super(NumpyJSONEncoder, self).default(obj)
            except TypeError:
                # See if the object supports the pickle protocol.
                # If so, we should be able to use that to serialize.
                if hasattr(obj, '__getnewargs__'):
                    return {
                        '__class__': type(obj).__name__,
                        '__args__': obj.__getnewargs__()
                    }
                else:
                    # we cannot convert the object to JSON, just take a string
                    s = str(obj)
            return s


def tprint(string, dt=1, tag='default'):
    """ Print progress of a loop every dt seconds """
    ptime = _tprint_times.get(tag, 0)
    if (time.time() - ptime) > dt:
        print(string)
        _tprint_times[tag] = time.time()


def is_sequence(obj):
    """
    Test if an object is a sequence.

    We do not consider strings or unordered collections like sets to be
    sequences, but we do accept iterators (such as generators)
    """
    return (isinstance(obj, (Iterator, Sequence, np.ndarray)) and
            not isinstance(obj, (str, bytes, io.IOBase)))


def is_sequence_of(obj, types=None, depth=None, shape=None):
    """
    Test if object is a sequence of entirely certain class(es).

    Args:
        obj (any): the object to test.

        types (Optional[Union[class, Tuple[class]]]): allowed type(s)
            if omitted, we just test the depth/shape

        depth (Optional[int]): level of nesting, ie if ``depth=2`` we expect
            a sequence of sequences. Default 1 unless ``shape`` is supplied.

        shape (Optional[Tuple[int]]): the shape of the sequence, ie its
            length in each dimension. If ``depth`` is omitted, but ``shape``
            included, we set ``depth = len(shape)``

    Returns:
        bool, True if every item in ``obj`` matches ``types``
    """
    if not is_sequence(obj):
        return False

    if shape in (None, ()):
        next_shape = None
        if depth is None:
            depth = 1
    else:
        if depth is None:
            depth = len(shape)
        elif depth != len(shape):
            raise ValueError('inconsistent depth and shape')

        if len(obj) != shape[0]:
            return False

        next_shape = shape[1:]

    for item in obj:
        if depth > 1:
            if not is_sequence_of(item, types, depth=depth - 1,
                                  shape=next_shape):
                return False
        elif types is not None and not isinstance(item, types):
            return False
    return True


def is_function(f, arg_count, coroutine=False):
    """
    Check and require a function that can accept the specified number of
    positional arguments, which either is or is not a coroutine
    type casting "functions" are allowed, but only in the 1-argument form

    Args:
        f (callable): function to check
        arg_count (int): number of argument f should accept
        coroutine (bool): is a coroutine. Default: False

    Return:
        bool: is function and accepts the specified number of arguments

    """
    if not isinstance(arg_count, int) or arg_count < 0:
        raise TypeError('arg_count must be a non-negative integer')

    if not (callable(f) and bool(coroutine) is iscoroutinefunction(f)):
        return False

    if isinstance(f, type):
        # for type casting functions, eg int, str, float
        # only support the one-parameter form of these,
        # otherwise the user should make an explicit function.
        return arg_count == 1

    try:
        sig = signature(f)
    except ValueError:
        # some built-in functions/methods don't describe themselves to inspect
        # we already know it's a callable and coroutine is correct.
        return True

    try:
        inputs = [0] * arg_count
        sig.bind(*inputs)
        return True
    except TypeError:
        return False


def full_class(obj):
    """The full importable path to an object's class."""
    return type(obj).__module__ + '.' + type(obj).__name__


def named_repr(obj):
    """Enhance the standard repr() with the object's name attribute."""
    s = '<{}.{}: {} at {}>'.format(
        obj.__module__,
        type(obj).__name__,
        str(obj.name),
        id(obj))
    return s


def deep_update(dest, update):
    """
    Recursively update one JSON structure with another.

    Only dives into nested dicts; lists get replaced completely.
    If the original value is a dict and the new value is not, or vice versa,
    we also replace the value completely.
    """
    for k, v_update in update.items():
        v_dest = dest.get(k)
        if isinstance(v_update, Mapping) and isinstance(v_dest, Mapping):
            deep_update(v_dest, v_update)
        else:
            dest[k] = deepcopy(v_update)
    return dest


# could use numpy.arange here, but
# a) we don't want to require that as a dep so low level
# b) I'd like to be more flexible with the sign of step
def permissive_range(start, stop, step):
    """
    returns range (as a list of values) with floating point step

    inputs:
        start, stop, step

    always starts at start and moves toward stop,
    regardless of the sign of step
    """
    signed_step = abs(step) * (1 if stop > start else -1)
    # take off a tiny bit for rounding errors
    step_count = math.ceil((stop - start) / signed_step - 1e-10)
    return [start + i * signed_step for i in range(step_count)]


# This is very much related to the permissive_range but more
# strict on the input, start and endpoints are always included,
# and a sweep is only created if the step matches an integer
# number of points.
# numpy is a dependency anyways.
# Furthermore the sweep allows to take a number of points and generates
# an array with endpoints included, which is more intuitive to use in a sweep.
def make_sweep(start, stop, step=None, num=None):
    """
    Generate numbers over a specified interval.
    Requires `start` and `stop` and (`step` or `num`)
    The sign of `step` is not relevant.

    Args:
        start (Union[int, float]): The starting value of the sequence.
        stop (Union[int, float]): The end value of the sequence.
        step (Optional[Union[int, float]]):  Spacing between values.
        num (Optional[int]): Number of values to generate.

    Returns:
        numpy.linespace: numbers over a specified interval.

    Examples:
        >>> make_sweep(0, 10, num=5)
        [0.0, 2.5, 5.0, 7.5, 10.0]
        >>> make_sweep(5, 10, step=1)
        [5.0, 6.0, 7.0, 8.0, 9.0, 10.0]
        >>> make_sweep(15, 10.5, step=1.5)
        >[15.0, 13.5, 12.0, 10.5]
    """
    if step and num:
        raise AttributeError('Don\'t use `step` and `num` at the same time.')
    if (step is None) and (num is None):
        raise ValueError('If you really want to go from `start` to '
                         '`stop` in one step, specify `num=2`.')
    if step is not None:
        steps = abs((stop - start) / step)
        tolerance = 1e-10
        steps_lo = int(np.floor(steps + tolerance))
        steps_hi = int(np.ceil(steps - tolerance))

        if steps_lo != steps_hi:
            raise ValueError(
                'Could not find an integer number of points for '
                'the the given `start`, `stop`, and `step` '
                'values. \nNumber of points is {:d} or {:d}.'
                .format(steps_lo + 1, steps_hi + 1))
        num = steps_lo + 1

    return np.linspace(start, stop, num=num).tolist()


def wait_secs(finish_clock):
    """
    calculate the number of seconds until a given clock time
    The clock time should be the result of time.perf_counter()
    Does NOT wait for this time.
    """
    delay = finish_clock - time.perf_counter()
    if delay < 0:
        logging.warning('negative delay {:.6f} sec'.format(delay))
        return 0
    return delay


class LogCapture():

    """
    context manager to grab all log messages, optionally
    from a specific logger

    usage::

        with LogCapture() as logs:
            code_that_makes_logs(...)
        log_str = logs.value

    """

    @deprecate(reason="The logging infrastructure has moved to `qcodes.utils.logger`",
               alternative="`qcodes.utils.logger.LogCapture`")
    def __init__(self, logger=logging.getLogger()):
        self.logger = logger

        self.stashed_handlers = self.logger.handlers[:]
        for handler in self.stashed_handlers:
            self.logger.removeHandler(handler)

    def __enter__(self):
        self.log_capture = io.StringIO()
        self.string_handler = logging.StreamHandler(self.log_capture)
        self.string_handler.setLevel(logging.DEBUG)
        self.logger.addHandler(self.string_handler)
        return self

    def __exit__(self, type, value, tb):
        self.logger.removeHandler(self.string_handler)
        self.value = self.log_capture.getvalue()
        self.log_capture.close()

        for handler in self.stashed_handlers:
            self.logger.addHandler(handler)


def make_unique(s, existing):
    """
    make string s unique, able to be added to a sequence `existing` of
    existing names without duplication, by appending _<int> to it if needed
    """
    n = 1
    s_out = s
    existing = set(existing)

    while s_out in existing:
        n += 1
        s_out = '{}_{}'.format(s, n)

    return s_out


class DelegateAttributes:
    """
    Mixin class to create attributes of this object by
    delegating them to one or more dicts and/or objects

    Also fixes __dir__ so the delegated attributes will show up
    in dir() and autocomplete


    Attributes:
        delegate_attr_dicts (list): a list of names (strings) of dictionaries
            which are (or will be) attributes of self, whose keys should
            be treated as attributes of self
        delegate_attr_objects (list): a list of names (strings) of objects
            which are (or will be) attributes of self, whose attributes
            should be passed through to self
        omit_delegate_attrs (list): a list of attribute names (strings)
            to *not* delegate to any other dict or object

    any `None` entry is ignored

    attribute resolution order:
        1. real attributes of this object
        2. keys of each dict in delegate_attr_dicts (in order)
        3. attributes of each object in delegate_attr_objects (in order)
    """
    delegate_attr_dicts = [] # type: List[str]
    delegate_attr_objects = [] # type: List[str]
    omit_delegate_attrs = [] # type: List[str]

    def __getattr__(self, key):
        if key in self.omit_delegate_attrs:
            raise AttributeError("'{}' does not delegate attribute {}".format(
                self.__class__.__name__, key))

        for name in self.delegate_attr_dicts:
            if key == name:
                # needed to prevent infinite loops!
                raise AttributeError(
                    "dict '{}' has not been created in object '{}'".format(
                        key, self.__class__.__name__))
            try:
                d = getattr(self, name, None)
                if d is not None:
                    return d[key]
            except KeyError:
                pass

        for name in self.delegate_attr_objects:
            if key == name:
                raise AttributeError(
                    "object '{}' has not been created in object '{}'".format(
                        key, self.__class__.__name__))
            try:
                obj = getattr(self, name, None)
                if obj is not None:
                    return getattr(obj, key)
            except AttributeError:
                pass

        raise AttributeError(
            "'{}' object and its delegates have no attribute '{}'".format(
                self.__class__.__name__, key))

    def __dir__(self):
        names = super().__dir__()
        for name in self.delegate_attr_dicts:
            d = getattr(self, name, None)
            if d is not None:
                names += [k for k in d.keys()
                          if k not in self.omit_delegate_attrs]

        for name in self.delegate_attr_objects:
            obj = getattr(self, name, None)
            if obj is not None:
                names += [k for k in dir(obj)
                          if k not in self.omit_delegate_attrs]

        return sorted(set(names))


def strip_attrs(obj, whitelist=()):
    """
    Irreversibly remove all direct instance attributes of obj, to help with
    disposal, breaking circular references.

    Args:
        obj:  object to be stripped
        whitelist (list): list of names that are not stripped from the object
    """
    try:
        lst = set(list(obj.__dict__.keys())) - set(whitelist)
        for key in lst:
            try:
                del obj.__dict__[key]
            # TODO (giulioungaretti) fix bare-except
            except:
                pass
        # TODO (giulioungaretti) fix bare-except
    except:
        pass


def compare_dictionaries(dict_1, dict_2,
                         dict_1_name='d1',
                         dict_2_name='d2', path=""):
    """
    Compare two dictionaries recursively to find non matching elements

    Args:
        dict_1: dictionary 1
        dict_2: dictionary 2
        dict_1_name: optional name used in the differences string
        dict_2_name: ''
    Returns:
        dicts_equal:      Boolean
        dict_differences: formatted string containing the differences

    """
    err = ''
    key_err = ''
    value_err = ''
    old_path = path
    for k in dict_1.keys():
        path = old_path + "[%s]" % k
        if k not in dict_2.keys():
            key_err += "Key {}{} not in {}\n".format(
                dict_1_name, path, dict_2_name)
        else:
            if isinstance(dict_1[k], dict) and isinstance(dict_2[k], dict):
                err += compare_dictionaries(dict_1[k], dict_2[k],
                                            dict_1_name, dict_2_name, path)[1]
            else:
                match = (dict_1[k] == dict_2[k])

                # if values are equal-length numpy arrays, the result of
                # "==" is a bool array, so we need to 'all' it.
                # In any other case "==" returns a bool
                # TODO(alexcjohnson): actually, if *one* is a numpy array
                # and the other is another sequence with the same entries,
                # this will compare them as equal. Do we want this, or should
                # we require exact type match?
                if hasattr(match, 'all'):
                    match = match.all()

                if not match:
                    value_err += (
                        'Value of "{}{}" ("{}", type"{}") not same as\n'
                        '  "{}{}" ("{}", type"{}")\n\n').format(
                        dict_1_name, path, dict_1[k], type(dict_1[k]),
                        dict_2_name, path, dict_2[k], type(dict_2[k]))

    for k in dict_2.keys():
        path = old_path + "[{}]".format(k)
        if k not in dict_1.keys():
            key_err += "Key {}{} not in {}\n".format(
                dict_2_name, path, dict_1_name)

    dict_differences = key_err + value_err + err
    if len(dict_differences) == 0:
        dicts_equal = True
    else:
        dicts_equal = False
    return dicts_equal, dict_differences


def warn_units(class_name, instance):
    logging.warning('`units` is deprecated for the `' + class_name +
                    '` class, use `unit` instead. ' + repr(instance))


def foreground_qt_window(window):
    """
    Try as hard as possible to bring a qt window to the front. This
    will use pywin32 if installed and running on windows as this
    seems to be the only reliable way to foreground a window. The
    build-in qt functions often doesn't work. Note that to use this
    with pyqtgraphs remote process you should use the ref in that module
    as in the example below.

    Args:
        window: handle to qt window to foreground
    Examples:
        >>> Qtplot.qt_helpers.foreground_qt_window(plot.win)
    """
    try:
        from win32gui import SetWindowPos
        import win32con
        # use the idea from
        # https://stackoverflow.com/questions/12118939/how-to-make-a-pyqt4-window-jump-to-the-front
        SetWindowPos(window.winId(),
                     win32con.HWND_TOPMOST, # = always on top. only reliable way to bring it to the front on windows
                     0, 0, 0, 0,
                     win32con.SWP_NOMOVE | win32con.SWP_NOSIZE | win32con.SWP_SHOWWINDOW)
        SetWindowPos(window.winId(),
                     win32con.HWND_NOTOPMOST, # disable the always on top, but leave window at its top position
                     0, 0, 0, 0,
                     win32con.SWP_NOMOVE | win32con.SWP_NOSIZE | win32con.SWP_SHOWWINDOW)
    except ImportError:
        pass
    window.show()
    window.raise_()
    window.activateWindow()


def add_to_spyder_UMR_excludelist(modulename: str):
    """
    Spyder tries to reload any user module. This does not work well for
    qcodes because it overwrites Class variables. QCoDeS uses these to
    store global attributes such as default station, monitor and list of
    instruments. This "feature" can be disabled by the
    gui. Unfortunately this cannot be disabled in a natural way
    programmatically so in this hack we replace the global __umr__ instance
    with a new one containing the module we want to exclude. This will do
    nothing if Spyder is not found.
    TODO is there a better way to detect if we are in spyder?
    """
    if any('SPYDER' in name for name in os.environ):

        sitecustomize_found = False
        try:
            from spyder.utils.site import sitecustomize
        except ImportError:
            pass
        else:
            sitecustomize_found = True
        if sitecustomize_found is False:
            try:
                from spyder_kernels.customize import spydercustomize as sitecustomize # type: ignore

            except ImportError:
                pass
            else:
                print("found kernels site")
                sitecustomize_found = True

        if sitecustomize_found is False:
            return

        excludednamelist = os.environ.get('SPY_UMR_NAMELIST',
                                          '').split(',')
        if modulename not in excludednamelist:
            log.info("adding {} to excluded modules".format(modulename))
            excludednamelist.append(modulename)
            sitecustomize.__umr__ = sitecustomize.UserModuleReloader(namelist=excludednamelist)
            os.environ['SPY_UMR_NAMELIST'] = ','.join(excludednamelist)


@contextmanager
def attribute_set_to(object_: Any, attribute_name: str, new_value: Any):
    """
    This context manager allows to change a given attribute of a given object
    to a new value, and the original value is reverted upon exit of the context
    manager.

    Args:
        object_
            The object which attribute value is to be changed
        attribute_name
            The name of the attribute that is to be changed
        new_value
            The new value to which the attribute of the object is to be changed
    """

    old_value = getattr(object_, attribute_name)
    setattr(object_, attribute_name, new_value)
    try:
        yield
    finally:
        setattr(object_, attribute_name, old_value)


def partial_with_docstring(func, docstring, **kwargs):
    """
    We want to have a partial function which will allow us access the docstring
    through the python built-in help function. This is particularly important
    for client-facing driver methods, whose arguments might not be obvious.

    Consider the follow example why this is needed:

    >>> from functools import partial
    >>> def f():
    >>> ... pass
    >>> g = partial(f)
    >>> g.__doc__ = "bla"
    >>> help(g) # this will print an unhelpful message

    Args:
        func (callable)
        docstring (str)
    """
    ex = partial(func, **kwargs)

    def inner(**inner_kwargs):
        ex(**inner_kwargs)

    inner.__doc__ = docstring

    return inner


<<<<<<< HEAD
def create_on_off_val_mapping(on_val=True, off_val=False):
    """
    Val map which maps readonable on/off inputs to the specified on/off_vals
    to be sent to the intrument and if inverted maps these back to bools.
    """
    return OrderedDict([('On', on_val),
                       ('ON', on_val),
                       ('on', on_val),
                       ('1', on_val),
                       (True, on_val),
                       ('Off', off_val),
                       ('OFF', off_val),
                       ('off', off_val),
                       ('0', off_val),
                       (False, off_val)])
=======
def abstractmethod(funcobj):
    """A decorator indicating abstract methods.

    This is heavily inspired by the decorator of the same name in
    the ABC standard library. But we make our own version because
    we actually want to allow the class with the abstract method to be
    instantiated and we will use this property to detect if the
    method is abstract and should be overwritten.
    """
    funcobj.__qcodes_is_abstract_method__ = True
    return funcobj
>>>>>>> 74527ae6
<|MERGE_RESOLUTION|>--- conflicted
+++ resolved
@@ -667,7 +667,6 @@
     return inner
 
 
-<<<<<<< HEAD
 def create_on_off_val_mapping(on_val=True, off_val=False):
     """
     Val map which maps readonable on/off inputs to the specified on/off_vals
@@ -683,7 +682,8 @@
                        ('off', off_val),
                        ('0', off_val),
                        (False, off_val)])
-=======
+
+
 def abstractmethod(funcobj):
     """A decorator indicating abstract methods.
 
@@ -695,4 +695,3 @@
     """
     funcobj.__qcodes_is_abstract_method__ = True
     return funcobj
->>>>>>> 74527ae6
